# project files
.env
node_modules

# Hardhat files
/cache

# TypeChain files
/typechain
/typechain-types

# solidity-coverage files
/coverage
/coverage.json

# editor files
.vscode
.idea

.openzeppelin/
artifacts/

deployments/

test/dlpRewards/dlpReward2.ts

<<<<<<< HEAD
CLAUDE.md
=======
./CLAUDE.md
>>>>>>> e7ae3f4c
<|MERGE_RESOLUTION|>--- conflicted
+++ resolved
@@ -24,8 +24,5 @@
 
 test/dlpRewards/dlpReward2.ts
 
-<<<<<<< HEAD
-CLAUDE.md
-=======
-./CLAUDE.md
->>>>>>> e7ae3f4c
+
+./CLAUDE.md