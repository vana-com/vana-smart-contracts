import { HardhatUserConfig } from "hardhat/config";
import "@nomicfoundation/hardhat-toolbox";
import "@nomicfoundation/hardhat-verify";
import "@openzeppelin/hardhat-upgrades";
import "hardhat-deploy";
import * as dotenv from "dotenv";

dotenv.config();

const FIRST_COMPILER_SETTINGS = {
  version: "0.8.24",
  settings: {
    viaIR: true,
    optimizer: {
      enabled: true,
      runs: 1,
    },
    metadata: {
      useLiteralContent: true, // embed full source instead of path
      bytecodeHash: "none",
    },
  },
};

const DEFAULT_COMPILER_SETTINGS = {
  version: "0.8.28",
  settings: {
    viaIR: true,
    optimizer: {
      enabled: true,
      runs: 1,
    },
  },
};

const UNISWAP_INTEGRATION_COMPILER_SETTINGS = {
  version: "0.8.26",
  settings: {
    viaIR: true,
    optimizer: {
      enabled: true,
      runs: 1,
    },
  },
};

const config: HardhatUserConfig = {
  solidity: {
    compilers: [
      FIRST_COMPILER_SETTINGS,
      DEFAULT_COMPILER_SETTINGS,
      UNISWAP_INTEGRATION_COMPILER_SETTINGS,
    ],
    overrides: {
      "@openzeppelin/contracts/proxy/beacon/BeaconProxy.sol": {
        version: "0.8.24",
        settings: {
          optimizer: {
            enabled: true,
            runs: 1,
          },
          metadata: {
            useLiteralContent: true, // embed full source instead of path
            bytecodeHash: "none",
          },
        },
      },
    },
  },
  networks: {
    hardhat: {
      allowUnlimitedContractSize: true,
      chainId: 1480,
<<<<<<< HEAD
      forking: {
        url: process.env.VANA_RPC_URL || "",
        // blockNumber: 5203720,
        // url: process.env.MOKSHA_RPC_URL || "",
        // blockNumber: 2_569_780,
      },
=======
      // forking: {
      //   url: process.env.VANA_RPC_URL || "",
      //   blockNumber: 1283121,
      //   // url: process.env.MOKSHA_RPC_URL || "",
      //   // blockNumber: 2_569_780,
      // },
>>>>>>> 18568b91
      chains: {
        1480: {
          hardforkHistory: {
            london: 0,
          },
        },
        14800: {
          hardforkHistory: {
            london: 0,
          },
        },
      },
    },
    vana: {
      url: process.env.VANA_RPC_URL || "",
      chainId: 1480,
      accounts:
        process.env.DEPLOYER_PRIVATE_KEY !== undefined
          ? [process.env.DEPLOYER_PRIVATE_KEY]
          : [],
      allowUnlimitedContractSize: true,
    },
    moksha: {
      allowUnlimitedContractSize: true,
      url: process.env.MOKSHA_RPC_URL || "",
      chainId: 14800,
      accounts:
        process.env.DEPLOYER_PRIVATE_KEY !== undefined
          ? [process.env.DEPLOYER_PRIVATE_KEY]
          : [],
    },
    satori: {
      allowUnlimitedContractSize: true,
      gasPrice: 1000000000, // Adjust the gas price (in wei)
      gas: 5000000, // Optionally adjust the gas limit
      url: process.env.SATORI_RPC_URL || "",
      accounts:
        process.env.DEPLOYER_PRIVATE_KEY !== undefined
          ? [process.env.DEPLOYER_PRIVATE_KEY]
          : [],
    },
  },
  etherscan: {
    apiKey: {
      // Is not required by blockscout. Can be any non-empty string
      vana: "abc",
      satori: "abc",
      moksha: "abc",
    },
    customChains: [
      {
        network: "vana",
        chainId: 1480,
        urls: {
          apiURL: process.env.VANA_API_URL || "",
          browserURL: process.env.VANA_BROWSER_URL || "",
        },
      },
      {
        network: "moksha",
        chainId: 14800,
        urls: {
          apiURL: process.env.MOKSHA_API_URL || "",
          browserURL: process.env.MOKSHA_BROWSER_URL || "",
        },
      },
      {
        network: "satori",
        chainId: 14801,
        urls: {
          apiURL: process.env.SATORI_API_URL || "",
          browserURL: process.env.SATORI_BROWSER_URL || "",
        },
      },
    ],
  },
  sourcify: {
    enabled: false,
  },
  paths: {
    sources: "./contracts",
    tests: "./test",
    cache: "./cache",
    artifacts: "./artifacts",
  },
  mocha: {
    timeout: 1800000,
  },
  gasReporter: {
    enabled: true,
    excludeContracts: ["mocks", "tests"],
  },
};
export default config;<|MERGE_RESOLUTION|>--- conflicted
+++ resolved
@@ -71,21 +71,12 @@
     hardhat: {
       allowUnlimitedContractSize: true,
       chainId: 1480,
-<<<<<<< HEAD
-      forking: {
-        url: process.env.VANA_RPC_URL || "",
-        // blockNumber: 5203720,
-        // url: process.env.MOKSHA_RPC_URL || "",
-        // blockNumber: 2_569_780,
-      },
-=======
       // forking: {
       //   url: process.env.VANA_RPC_URL || "",
       //   blockNumber: 1283121,
       //   // url: process.env.MOKSHA_RPC_URL || "",
       //   // blockNumber: 2_569_780,
       // },
->>>>>>> 18568b91
       chains: {
         1480: {
           hardforkHistory: {
