// SPDX-License-Identifier: MIT
pragma solidity 0.8.24;

import "../../dataRefinerRegistry/interfaces/IDataRefinerRegistry.sol";

interface IDataRegistry {
    struct ProofData {
        uint256 score;
        uint256 dlpId;
        string metadata;
        string proofUrl;
        string instruction;
    }

    struct Proof {
        bytes signature;
        ProofData data;
    }

    struct File {
        address ownerAddress;
        string url;
        uint256 addedAtBlock;
        uint256 proofsCount;
        mapping(uint256 proofId => Proof proof) proofs;
        mapping(address account => string key) permissions;
        /// @dev refinements is a mapping of refinerId to an URL of the File's refinement against the refiner.
        mapping(uint256 refinerId => string url) refinements;
        uint256 schemaId; // New field to link to Schema
    }

    struct FileResponse {
        uint256 id;
        address ownerAddress;
        string url;
        uint256 schemaId;
        uint256 addedAtBlock;
    }

    struct Permission {
        address account;
        string key;
    }

    function version() external pure returns (uint256);
    function filesCount() external view returns (uint256);
    function files(uint256 index) external view returns (FileResponse memory);
    function fileIdByUrl(string memory url) external view returns (uint256);
    function fileProofs(uint256 fileId, uint256 index) external view returns (Proof memory);
    function filePermissions(uint256 fileId, address account) external view returns (string memory);
    function pause() external;
    function unpause() external;
    function addFile(string memory url) external returns (uint256);
    function addFileWithSchema(string memory url, uint256 schemaId) external returns (uint256);
    function addFileWithPermissions(
        string memory url,
        address ownerAddress,
        Permission[] memory permissions
    ) external returns (uint256);
    function addFileWithPermissionsAndSchema(
        string memory url,
        address ownerAddress,
        Permission[] memory permissions,
        uint256 schemaId
    ) external returns (uint256);
<<<<<<< HEAD
    function addFilePermissionsAndSchema(uint256 fileId, Permission[] memory permissions, uint256 schemaId) external;
=======
>>>>>>> 3951cc82
    function addProof(uint256 fileId, Proof memory proof) external;
    function addFilePermission(uint256 fileId, address account, string memory key) external;

    function dataRefinerRegistry() external view returns (IDataRefinerRegistry);

    function updateDataRefinerRegistry(IDataRefinerRegistry newDataRefinerRegistry) external;

    /// @notice Adds a refinement to a file with the given fileId.
    /// @param fileId The ID of the file to add the refinement to.
    /// @param refinerId The ID of the refiner.
    /// @param url The URL of the refinement against the refiner.
    /// @param account The account to add the permission for.
    /// @param key The encryption key for the account.
    function addRefinementWithPermission(
        uint256 fileId,
        uint256 refinerId,
        string calldata url,
        address account,
        string calldata key
    ) external;

    /// @notice Returns the refinement URL of fileId against the refiner refinerId.
    /// @param fileId The ID of the file to get the refinement for.
    /// @param refinerId The ID of the refiner.
    /// @return The URL of the refinement against the refiner.
    function fileRefinements(uint256 fileId, uint256 refinerId) external view returns (string memory);
}<|MERGE_RESOLUTION|>--- conflicted
+++ resolved
@@ -63,12 +63,9 @@
         Permission[] memory permissions,
         uint256 schemaId
     ) external returns (uint256);
-<<<<<<< HEAD
-    function addFilePermissionsAndSchema(uint256 fileId, Permission[] memory permissions, uint256 schemaId) external;
-=======
->>>>>>> 3951cc82
     function addProof(uint256 fileId, Proof memory proof) external;
     function addFilePermission(uint256 fileId, address account, string memory key) external;
+    function addFilePermissionsAndSchema(uint256 fileId, Permission[] memory permissions, uint256 schemaId) external;
 
     function dataRefinerRegistry() external view returns (IDataRefinerRegistry);
 
