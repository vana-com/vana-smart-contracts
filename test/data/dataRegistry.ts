import chai, { should } from "chai";
import chaiAsPromised from "chai-as-promised";
import { ethers, upgrades } from "hardhat";
import { Wallet } from "ethers";
import { DataRegistryImplementation, DataRefinerRegistryImplementation } from "../../typechain-types";
import { HardhatEthersSigner } from "@nomicfoundation/hardhat-ethers/signers";
import { getCurrentBlockNumber } from "../../utils/timeAndBlockManipulation";
import { proofs } from "../helpers/dataRegistryHelpers";

chai.use(chaiAsPromised);
should();

describe("DataRegistry", () => {
  let trustedForwarder: HardhatEthersSigner;
  let deployer: HardhatEthersSigner;
  let owner: HardhatEthersSigner;
  let maintainer: HardhatEthersSigner;
  let tee1: HardhatEthersSigner;
  let tee2: HardhatEthersSigner;
  let tee3: HardhatEthersSigner;
  let dlp1: HardhatEthersSigner;
  let dlp2: HardhatEthersSigner;
  let dlp3: HardhatEthersSigner;
  let queryEngine: HardhatEthersSigner;
  let user1: HardhatEthersSigner;
  let user2: HardhatEthersSigner;
  let user3: HardhatEthersSigner;

  let dataRegistry: DataRegistryImplementation;
  let dataRefinerRegistry: DataRefinerRegistryImplementation;

  const DEFAULT_ADMIN_ROLE =
    "0x0000000000000000000000000000000000000000000000000000000000000000";
  const MAINTAINER_ROLE = ethers.keccak256(
    ethers.toUtf8Bytes("MAINTAINER_ROLE"),
  );
  const REFINEMENT_SERVICE_ROLE = ethers.keccak256(
    ethers.toUtf8Bytes("REFINEMENT_SERVICE_ROLE"),
  );
  const DATA_PORTABILITY_ROLE = ethers.keccak256(
    ethers.toUtf8Bytes("DATA_PORTABILITY_ROLE"),
  );

  const deploy = async () => {
    [
      trustedForwarder,
      deployer,
      owner,
      maintainer,
      tee1,
      tee2,
      tee3,
      dlp1,
      dlp2,
      dlp3,
      queryEngine,
      user1,
      user2,
      user3,
    ] = await ethers.getSigners();

    const dataRegistryDeploy = await upgrades.deployProxy(
      await ethers.getContractFactory("DataRegistryImplementation"),
      [trustedForwarder.address, owner.address],
      {
        kind: "uups",
      },
    );

    dataRegistry = await ethers.getContractAt(
      "DataRegistryImplementation",
      dataRegistryDeploy.target,
    );

    await dataRegistry
      .connect(owner)
      .grantRole(MAINTAINER_ROLE, maintainer.address);
  };

  describe("Setup", () => {
    beforeEach(async () => {
      await deploy();
    });

    it("should have correct params after deploy", async function () {
      (await dataRegistry.hasRole(DEFAULT_ADMIN_ROLE, owner)).should.eq(true);
      (await dataRegistry.hasRole(MAINTAINER_ROLE, owner)).should.eq(true);
      (await dataRegistry.hasRole(MAINTAINER_ROLE, maintainer)).should.eq(true);
      (await dataRegistry.version()).should.eq(2);
    });

    it("should change admin", async function () {
      await dataRegistry
        .connect(owner)
        .grantRole(MAINTAINER_ROLE, user1.address).should.not.be.rejected;

      await dataRegistry
        .connect(owner)
        .grantRole(DEFAULT_ADMIN_ROLE, user1.address).should.be.fulfilled;

      await dataRegistry
        .connect(user1)
        .revokeRole(DEFAULT_ADMIN_ROLE, owner.address);

      await dataRegistry
        .connect(owner)
        .grantRole(DEFAULT_ADMIN_ROLE, user2.address)
        .should.rejectedWith(
          `AccessControlUnauthorizedAccount("${owner.address}", "${DEFAULT_ADMIN_ROLE}`,
        );

      await dataRegistry
        .connect(user1)
        .grantRole(DEFAULT_ADMIN_ROLE, user2.address).should.be.fulfilled;
    });

    it("Should upgradeTo when owner", async function () {
      await upgrades.upgradeProxy(
        dataRegistry,
        await ethers.getContractFactory(
          "DataRegistryImplementationV0Mock",
          owner,
        ),
      );

      const newRoot = await ethers.getContractAt(
        "DataRegistryImplementationV0Mock",
        dataRegistry,
      );
      (await newRoot.version()).should.eq(0);

      (await newRoot.test()).should.eq("test");
    });

    it("Should upgradeTo when owner and emit event", async function () {
      const newRootImplementation = await ethers.deployContract(
        "DataRegistryImplementationV0Mock",
      );

      await dataRegistry
        .connect(owner)
        .upgradeToAndCall(newRootImplementation, "0x")
        .should.emit(dataRegistry, "Upgraded")
        .withArgs(newRootImplementation);

      const newRoot = await ethers.getContractAt(
        "DataRegistryImplementationV0Mock",
        dataRegistry,
      );

      (await newRoot.version()).should.eq(0);

      (await newRoot.test()).should.eq("test");
    });

    it("Should reject upgradeTo when storage layout is incompatible", async function () {
      await upgrades
        .upgradeProxy(
          dataRegistry,
          await ethers.getContractFactory(
            "DataRegistryImplementationV3Mock",
            owner,
          ),
        )
        .should.be.rejectedWith("New storage layout is incompatible");
    });

    it("Should reject upgradeTo when non owner", async function () {
      const newRootImplementation = await ethers.deployContract(
        "DataRegistryImplementationV0Mock",
      );

      await dataRegistry
        .connect(user1)
        .upgradeToAndCall(newRootImplementation, "0x")
        .should.be.rejectedWith(
          `AccessControlUnauthorizedAccount("${user1.address}", "${DEFAULT_ADMIN_ROLE}")`,
        );
    });
  });

  describe("AddFile", () => {
    beforeEach(async () => {
      await deploy();
    });

    it("should addFile", async function () {
      await dataRegistry
        .connect(user1)
        .addFile("file1")
        .should.emit(dataRegistry, "FileAdded")
        .withArgs(1, user1, "file1")
        .and.emit(dataRegistry, "FileAddedV2")
        .withArgs(1, user1, "file1", 0);

      (await dataRegistry.filesCount()).should.eq(1);

      const file1 = await dataRegistry.files(1);
      file1.id.should.eq(1);
      file1.ownerAddress.should.eq(user1.address);
      file1.addedAtBlock.should.eq(await getCurrentBlockNumber());

      (await dataRegistry.fileIdByUrl("file1")).should.eq(1);
    });

    it("should addFile multiple times", async function () {
      const currentBlockNumber = await getCurrentBlockNumber();

      await dataRegistry
        .connect(user1)
        .addFile("file1")
        .should.emit(dataRegistry, "FileAdded")
        .withArgs(1, user1, "file1")
        .and.emit(dataRegistry, "FileAddedV2")
        .withArgs(1, user1, "file1", 0);

      await dataRegistry
        .connect(user2)
        .addFile("file2")
        .should.emit(dataRegistry, "FileAdded")
        .withArgs(2, user2, "file2")
        .and.emit(dataRegistry, "FileAddedV2")
        .withArgs(2, user2, "file2", 0);

      await dataRegistry
        .connect(user1)
        .addFile("file3")
        .should.emit(dataRegistry, "FileAdded")
        .withArgs(3, user1, "file3")
        .and.emit(dataRegistry, "FileAddedV2")
        .withArgs(3, user1, "file3", 0);

      (await dataRegistry.filesCount()).should.eq(3);

      const file1 = await dataRegistry.files(1);
      file1.id.should.eq(1);
      file1.ownerAddress.should.eq(user1);
      file1.url.should.eq("file1");
      file1.addedAtBlock.should.eq(currentBlockNumber + 1);

      const file2 = await dataRegistry.files(2);
      file2.id.should.eq(2);
      file2.ownerAddress.should.eq(user2);
      file2.url.should.eq("file2");
      file2.addedAtBlock.should.eq(currentBlockNumber + 2);

      const file3 = await dataRegistry.files(3);
      file3.id.should.eq(3);
      file3.ownerAddress.should.eq(user1);
      file3.url.should.eq("file3");
      file3.addedAtBlock.should.eq(currentBlockNumber + 3);

      (await dataRegistry.fileIdByUrl("file1")).should.eq(1);
      (await dataRegistry.fileIdByUrl("file2")).should.eq(2);
      (await dataRegistry.fileIdByUrl("file3")).should.eq(3);
    });

    it("should reject addFiles with used fileUrl", async function () {
      const currentBlockNumber = await getCurrentBlockNumber();

      await dataRegistry
        .connect(user1)
        .addFile("file1")
        .should.emit(dataRegistry, "FileAdded")
        .withArgs(1, user1, "file1")
        .and.emit(dataRegistry, "FileAddedV2")
        .withArgs(1, user1, "file1", 0);

      await dataRegistry
        .connect(user2)
        .addFile("file1")
        .should.rejectedWith("FileUrlAlreadyUsed()");

      await dataRegistry
        .connect(user1)
        .addFile("file1")
        .should.rejectedWith("FileUrlAlreadyUsed()");

      (await dataRegistry.filesCount()).should.eq(1);

      const file1 = await dataRegistry.files(1);
      file1.id.should.eq(1);
      file1.ownerAddress.should.eq(user1);
      file1.url.should.eq("file1");
      file1.addedAtBlock.should.eq(currentBlockNumber + 1);
    });

    it("should reject addFile when paused", async function () {
      await dataRegistry.connect(owner).pause();

      await dataRegistry
        .connect(user1)
        .addFile("file1")
        .should.be.rejectedWith("EnforcedPause()");
    });
  });

  describe("Proof", () => {
    beforeEach(async () => {
      await deploy();
    });

    it("should addProof, one file, one tee", async function () {
      await dataRegistry.connect(user1).addFile("file1");

      await dataRegistry
        .connect(tee1)
        .addProof(1, proofs[1])
        .should.emit(dataRegistry, "ProofAdded")
        .withArgs(
          1,
          user1,
          1,
          proofs[1].data.dlpId,
          proofs[1].data.score,
          proofs[1].data.proofUrl,
        );

      const file1Proof1 = await dataRegistry.fileProofs(1, 1);
      file1Proof1.signature.should.eq(proofs[1].signature);
      file1Proof1.data.score.should.eq(proofs[1].data.score);
      file1Proof1.data.dlpId.should.eq(proofs[1].data.dlpId);
      file1Proof1.data.metadata.should.eq(proofs[1].data.metadata);
      file1Proof1.data.proofUrl.should.eq(proofs[1].data.proofUrl);
      file1Proof1.data.instruction.should.eq(proofs[1].data.instruction);
    });

    it("should addProof, one file, multiple tee", async function () {
      await dataRegistry.connect(user1).addFile("file1");

      await dataRegistry
        .connect(tee1)
        .addProof(1, proofs[1])
        .should.emit(dataRegistry, "ProofAdded")
        .withArgs(
          1,
          user1,
          1,
          proofs[1].data.dlpId,
          proofs[1].data.score,
          proofs[1].data.proofUrl,
        );

      await dataRegistry
        .connect(tee2)
        .addProof(1, proofs[2])
        .should.emit(dataRegistry, "ProofAdded")
        .withArgs(
          1,
          user1,
          2,
          proofs[2].data.dlpId,
          proofs[2].data.score,
          proofs[2].data.proofUrl,
        );

      const file1Proof1 = await dataRegistry.fileProofs(1, 1);
      file1Proof1.signature.should.eq(proofs[1].signature);
      file1Proof1.data.score.should.eq(proofs[1].data.score);
      file1Proof1.data.dlpId.should.eq(proofs[1].data.dlpId);
      file1Proof1.data.metadata.should.eq(proofs[1].data.metadata);
      file1Proof1.data.proofUrl.should.eq(proofs[1].data.proofUrl);
      file1Proof1.data.instruction.should.eq(proofs[1].data.instruction);

      const file1Proof2 = await dataRegistry.fileProofs(1, 2);
      file1Proof2.signature.should.eq(proofs[2].signature);
      file1Proof2.data.score.should.eq(proofs[2].data.score);
      file1Proof2.data.dlpId.should.eq(proofs[2].data.dlpId);
      file1Proof2.data.metadata.should.eq(proofs[2].data.metadata);
      file1Proof2.data.proofUrl.should.eq(proofs[2].data.proofUrl);
      file1Proof2.data.instruction.should.eq(proofs[2].data.instruction);
    });

    it("should addProof, multiple files, one tee", async function () {
      await dataRegistry.connect(user1).addFile("file1");
      await dataRegistry.connect(user2).addFile("file2");
      await dataRegistry.connect(user1).addFile("file3");

      await dataRegistry
        .connect(tee1)
        .addProof(2, proofs[1])
        .should.emit(dataRegistry, "ProofAdded")
        .withArgs(
          2,
          user2,
          1,
          proofs[1].data.dlpId,
          proofs[1].data.score,
          proofs[1].data.proofUrl,
        );
      await dataRegistry
        .connect(tee1)
        .addProof(3, proofs[2])
        .should.emit(dataRegistry, "ProofAdded")
        .withArgs(
          3,
          user1,
          1,
          proofs[2].data.dlpId,
          proofs[2].data.score,
          proofs[2].data.proofUrl,
        );

      const file1Proof1 = await dataRegistry.fileProofs(1, 1);
      file1Proof1.signature.should.eq("0x");
      file1Proof1.data.score.should.eq(0);
      file1Proof1.data.dlpId.should.eq(0);
      file1Proof1.data.metadata.should.eq("");
      file1Proof1.data.proofUrl.should.eq("");
      file1Proof1.data.instruction.should.eq("");

      const file2Proof1 = await dataRegistry.fileProofs(2, 1);
      file2Proof1.signature.should.eq(proofs[1].signature);
      file2Proof1.data.score.should.eq(proofs[1].data.score);
      file2Proof1.data.dlpId.should.eq(proofs[1].data.dlpId);
      file2Proof1.data.metadata.should.eq(proofs[1].data.metadata);
      file2Proof1.data.proofUrl.should.eq(proofs[1].data.proofUrl);
      file2Proof1.data.instruction.should.eq(proofs[1].data.instruction);

      const file3Proof1 = await dataRegistry.fileProofs(3, 1);
      file3Proof1.signature.should.eq(proofs[2].signature);
      file3Proof1.data.score.should.eq(proofs[2].data.score);
      file3Proof1.data.dlpId.should.eq(proofs[2].data.dlpId);
      file3Proof1.data.metadata.should.eq(proofs[2].data.metadata);
      file3Proof1.data.proofUrl.should.eq(proofs[2].data.proofUrl);
      file3Proof1.data.instruction.should.eq(proofs[2].data.instruction);
    });

    it("should addProof, multiple files, multiple tees", async function () {
      await dataRegistry.connect(user1).addFile("file1");
      await dataRegistry.connect(user2).addFile("file2");
      await dataRegistry.connect(user3).addFile("file3");
      await dataRegistry.connect(user1).addFile("file4");
      await dataRegistry.connect(user2).addFile("file5");
      await dataRegistry.connect(user2).addFile("file6");

      await dataRegistry.connect(tee1).addProof(2, proofs[1]);
      await dataRegistry.connect(tee1).addProof(3, proofs[2]);
      await dataRegistry.connect(tee2).addProof(3, proofs[3]);
      await dataRegistry.connect(tee3).addProof(3, proofs[4]);
      await dataRegistry.connect(tee2).addProof(6, proofs[5]);

      const file1Proof1 = await dataRegistry.fileProofs(1, 1);
      file1Proof1.signature.should.eq("0x");
      file1Proof1.data.score.should.eq(0);
      file1Proof1.data.dlpId.should.eq(0);
      file1Proof1.data.metadata.should.eq("");
      file1Proof1.data.proofUrl.should.eq("");
      file1Proof1.data.instruction.should.eq("");

      const file2Proof1 = await dataRegistry.fileProofs(2, 1);
      file2Proof1.signature.should.eq(proofs[1].signature);
      file2Proof1.data.score.should.eq(proofs[1].data.score);
      file2Proof1.data.dlpId.should.eq(proofs[1].data.dlpId);
      file2Proof1.data.metadata.should.eq(proofs[1].data.metadata);
      file2Proof1.data.proofUrl.should.eq(proofs[1].data.proofUrl);
      file2Proof1.data.instruction.should.eq(proofs[1].data.instruction);

      const file3Proof1 = await dataRegistry.fileProofs(3, 1);
      file3Proof1.signature.should.eq(proofs[2].signature);
      file3Proof1.data.score.should.eq(proofs[2].data.score);
      file3Proof1.data.dlpId.should.eq(proofs[2].data.dlpId);
      file3Proof1.data.metadata.should.eq(proofs[2].data.metadata);
      file3Proof1.data.proofUrl.should.eq(proofs[2].data.proofUrl);
      file3Proof1.data.instruction.should.eq(proofs[2].data.instruction);

      const file3Proof2 = await dataRegistry.fileProofs(3, 2);
      file3Proof2.signature.should.eq(proofs[3].signature);
      file3Proof2.data.score.should.eq(proofs[3].data.score);
      file3Proof2.data.dlpId.should.eq(proofs[3].data.dlpId);
      file3Proof2.data.metadata.should.eq(proofs[3].data.metadata);
      file3Proof2.data.proofUrl.should.eq(proofs[3].data.proofUrl);
      file3Proof2.data.instruction.should.eq(proofs[3].data.instruction);

      const file3Proof3 = await dataRegistry.fileProofs(3, 3);
      file3Proof3.signature.should.eq(proofs[4].signature);
      file3Proof3.data.score.should.eq(proofs[4].data.score);
      file3Proof3.data.dlpId.should.eq(proofs[4].data.dlpId);
      file3Proof3.data.metadata.should.eq(proofs[4].data.metadata);
      file3Proof3.data.proofUrl.should.eq(proofs[4].data.proofUrl);
      file3Proof3.data.instruction.should.eq(proofs[4].data.instruction);

      const file6Proof1 = await dataRegistry.fileProofs(6, 1);
      file6Proof1.signature.should.eq(proofs[5].signature);
      file6Proof1.data.score.should.eq(proofs[5].data.score);
      file6Proof1.data.dlpId.should.eq(proofs[5].data.dlpId);
      file6Proof1.data.metadata.should.eq(proofs[5].data.metadata);
      file6Proof1.data.proofUrl.should.eq(proofs[5].data.proofUrl);
      file6Proof1.data.instruction.should.eq(proofs[5].data.instruction);
    });

    it("should reject addProof when paused", async function () {
      await dataRegistry.connect(user1).addFile("file1");
      await dataRegistry.connect(owner).pause();

      await dataRegistry
        .connect(tee1)
        .addProof(1, proofs[1])
        .should.be.rejectedWith("EnforcedPause()");
    });
  });

  describe("FilePermission", () => {
    let dataPortabilityUser: HardhatEthersSigner;
    
    beforeEach(async () => {
      await deploy();
      // Get an additional signer for dataPortability tests
      const signers = await ethers.getSigners();
      dataPortabilityUser = signers[14];
    });

    it("should addFilePermission, one file, one dlp", async function () {
      await dataRegistry.connect(user1).addFile("file1");

      await dataRegistry
        .connect(user1)
        .addFilePermission(1, dlp1, "key1")
        .should.emit(dataRegistry, "PermissionGranted")
        .withArgs(1, dlp1);

      (await dataRegistry.filePermissions(1, dlp1)).should.eq("key1");
      (await dataRegistry.filePermissions(1, dlp2)).should.eq("");
    });

    it("should addFilePermission, one file, multiple dlps #1", async function () {
      await dataRegistry.connect(user1).addFile("file1");

      await dataRegistry
        .connect(user1)
        .addFilePermission(1, dlp1, "key1")
        .should.emit(dataRegistry, "PermissionGranted")
        .withArgs(1, dlp1);

      await dataRegistry
        .connect(user1)
        .addFilePermission(1, dlp2, "key2")
        .should.emit(dataRegistry, "PermissionGranted")
        .withArgs(1, dlp2);

      (await dataRegistry.filePermissions(1, dlp1)).should.eq("key1");
      (await dataRegistry.filePermissions(1, dlp2)).should.eq("key2");
    });

    it("should addFilePermission, one file, multiple dlps #2", async function () {
      await dataRegistry.connect(user1).addFile("file1");

      await dataRegistry
        .connect(user1)
        .addFilePermission(1, dlp1, "key1")
        .should.emit(dataRegistry, "PermissionGranted")
        .withArgs(1, dlp1);

      await dataRegistry
        .connect(user1)
        .addFilePermission(1, dlp2, "key2")
        .should.emit(dataRegistry, "PermissionGranted")
        .withArgs(1, dlp2);

      (await dataRegistry.filePermissions(1, dlp1)).should.eq("key1");
      (await dataRegistry.filePermissions(1, dlp2)).should.eq("key2");
    });

    it("should addFilePermission, multiple files, one dlp", async function () {
      await dataRegistry.connect(user1).addFile("file1");
      await dataRegistry.connect(user2).addFile("file2");
      await dataRegistry.connect(user1).addFile("file3");

      await dataRegistry
        .connect(user2)
        .addFilePermission(2, dlp1, "key1")
        .should.emit(dataRegistry, "PermissionGranted")
        .withArgs(2, dlp1);
      await dataRegistry
        .connect(user1)
        .addFilePermission(3, dlp1, "key2")
        .should.emit(dataRegistry, "PermissionGranted")
        .withArgs(3, dlp1);

      (await dataRegistry.filePermissions(1, dlp1)).should.eq("");
      (await dataRegistry.filePermissions(2, dlp1)).should.eq("key1");
      (await dataRegistry.filePermissions(3, dlp1)).should.eq("key2");
    });

    it("should addFilePermission, multiple files, multiple dlps", async function () {
      await dataRegistry.connect(user1).addFile("file1");
      await dataRegistry.connect(user2).addFile("file2");
      await dataRegistry.connect(user3).addFile("file3");
      await dataRegistry.connect(user1).addFile("file4");
      await dataRegistry.connect(user2).addFile("file5");
      await dataRegistry.connect(user2).addFile("file6");

      await dataRegistry
        .connect(user2)
        .addFilePermission(2, dlp1, "key1")
        .should.emit(dataRegistry, "PermissionGranted")
        .withArgs(2, dlp1);
      await dataRegistry
        .connect(user3)
        .addFilePermission(3, dlp1, "key2")
        .should.emit(dataRegistry, "PermissionGranted")
        .withArgs(3, dlp1);
      await dataRegistry
        .connect(user3)
        .addFilePermission(3, dlp2, "key3")
        .should.emit(dataRegistry, "PermissionGranted")
        .withArgs(3, dlp2);
      await dataRegistry
        .connect(user3)
        .addFilePermission(3, dlp3, "key4")
        .should.emit(dataRegistry, "PermissionGranted")
        .withArgs(3, dlp3);
      await dataRegistry
        .connect(user2)
        .addFilePermission(6, dlp2, "key5")
        .should.emit(dataRegistry, "PermissionGranted")
        .withArgs(6, dlp2);

      (await dataRegistry.filePermissions(1, dlp1)).should.eq("");
      (await dataRegistry.filePermissions(2, dlp1)).should.eq("key1");
      (await dataRegistry.filePermissions(3, dlp1)).should.eq("key2");
      (await dataRegistry.filePermissions(3, dlp2)).should.eq("key3");
      (await dataRegistry.filePermissions(3, dlp3)).should.eq("key4");
      (await dataRegistry.filePermissions(6, dlp2)).should.eq("key5");
    });

    it("should reject addFilePermission when non-owner", async function () {
      await dataRegistry.connect(user1).addFile("file1");

      await dataRegistry
        .connect(user2)
        .addFilePermission(1, dlp1, "key1")
        .should.be.rejectedWith("NotFileOwner()");
    });

    it("should allow addFilePermission when non-owner but has DATA_PORTABILITY_ROLE", async function () {
      await dataRegistry.connect(user1).addFile("file1");
      
      // Grant DATA_PORTABILITY_ROLE to dataPortabilityUser
      await dataRegistry
        .connect(owner)
        .grantRole(DATA_PORTABILITY_ROLE, dataPortabilityUser.address);
      
      // dataPortabilityUser should be able to add permission even though they are not the file owner
      await dataRegistry
        .connect(dataPortabilityUser)
        .addFilePermission(1, dlp1, "key1")
        .should.emit(dataRegistry, "PermissionGranted")
        .withArgs(1, dlp1);
      
      (await dataRegistry.filePermissions(1, dlp1)).should.eq("key1");
    });

    it("should reject addFilePermission when non-owner without DATA_PORTABILITY_ROLE", async function () {
      await dataRegistry.connect(user1).addFile("file1");
      
      // user2 does not have DATA_PORTABILITY_ROLE and is not the file owner
      await dataRegistry
        .connect(user2)
        .addFilePermission(1, dlp1, "key1")
        .should.be.rejectedWith("NotFileOwner()");
    });

    it("should allow addFilePermission when caller is the file owner", async function () {
      await dataRegistry.connect(user1).addFile("file1");
      
      // user1 is the file owner, so they should be able to add permission
      await dataRegistry
        .connect(user1)
        .addFilePermission(1, dlp1, "key1")
        .should.emit(dataRegistry, "PermissionGranted")
        .withArgs(1, dlp1);
      
      (await dataRegistry.filePermissions(1, dlp1)).should.eq("key1");
    });

    it("should reject addFilePermission when paused", async function () {
      await dataRegistry.connect(user1).addFile("file1");
      await dataRegistry.connect(owner).pause();

      await dataRegistry
        .connect(user1)
        .addFilePermission(1, dlp1, "key1")
        .should.be.rejectedWith("EnforcedPause()");
    });
  });

  describe("AddFileWithPermissions", () => {
    beforeEach(async () => {
      await deploy();
    });

    it("should addFileWithPermissions, one file, one dlp", async function () {
      await dataRegistry
        .connect(user1)
        .addFileWithPermissions("file1", user2, [
          { account: dlp1, key: "key1" },
        ])
        .should.emit(dataRegistry, "FileAdded")
        .withArgs(1, user2, "file1")
        .and.emit(dataRegistry, "FileAddedV2")
        .withArgs(1, user2, "file1", 0)
        .and.emit(dataRegistry, "PermissionGranted")
        .withArgs(1, dlp1);

      const file1 = await dataRegistry.files(1);
      file1.id.should.eq(1);
      file1.ownerAddress.should.eq(user2.address);
      file1.addedAtBlock.should.eq(await getCurrentBlockNumber());

      (await dataRegistry.filePermissions(1, dlp1)).should.eq("key1");
      (await dataRegistry.filePermissions(1, dlp2)).should.eq("");
    });

    it("should addFilePermission, one file, multiple dlps #1", async function () {
      await dataRegistry.connect(user1).addFile("file1");

      await dataRegistry
        .connect(user1)
        .addFilePermission(1, dlp1, "key1")
        .should.emit(dataRegistry, "PermissionGranted")
        .withArgs(1, dlp1);

      await dataRegistry
        .connect(user1)
        .addFilePermission(1, dlp2, "key2")
        .should.emit(dataRegistry, "PermissionGranted")
        .withArgs(1, dlp2);

      (await dataRegistry.filePermissions(1, dlp1)).should.eq("key1");
      (await dataRegistry.filePermissions(1, dlp2)).should.eq("key2");
    });

    it("should addFilePermission, one file, multiple dlps #2", async function () {
      await dataRegistry.connect(user1).addFile("file1");

      await dataRegistry
        .connect(user1)
        .addFilePermission(1, dlp1, "key1")
        .should.emit(dataRegistry, "PermissionGranted")
        .withArgs(1, dlp1);

      await dataRegistry
        .connect(user1)
        .addFilePermission(1, dlp2, "key2")
        .should.emit(dataRegistry, "PermissionGranted")
        .withArgs(1, dlp2);

      (await dataRegistry.filePermissions(1, dlp1)).should.eq("key1");
      (await dataRegistry.filePermissions(1, dlp2)).should.eq("key2");
    });

    it("should addFilePermission, multiple files, one dlp", async function () {
      await dataRegistry.connect(user1).addFile("file1");
      await dataRegistry.connect(user2).addFile("file2");
      await dataRegistry.connect(user1).addFile("file3");

      await dataRegistry
        .connect(user2)
        .addFilePermission(2, dlp1, "key1")
        .should.emit(dataRegistry, "PermissionGranted")
        .withArgs(2, dlp1);
      await dataRegistry
        .connect(user1)
        .addFilePermission(3, dlp1, "key2")
        .should.emit(dataRegistry, "PermissionGranted")
        .withArgs(3, dlp1);

      (await dataRegistry.filePermissions(1, dlp1)).should.eq("");
      (await dataRegistry.filePermissions(2, dlp1)).should.eq("key1");
      (await dataRegistry.filePermissions(3, dlp1)).should.eq("key2");
    });

    it("should addFilePermission, multiple files, multiple dlps", async function () {
      await dataRegistry.connect(user1).addFile("file1");
      await dataRegistry.connect(user2).addFile("file2");
      await dataRegistry.connect(user3).addFile("file3");
      await dataRegistry.connect(user1).addFile("file4");
      await dataRegistry.connect(user2).addFile("file5");
      await dataRegistry.connect(user2).addFile("file6");

      await dataRegistry
        .connect(user2)
        .addFilePermission(2, dlp1, "key1")
        .should.emit(dataRegistry, "PermissionGranted")
        .withArgs(2, dlp1);
      await dataRegistry
        .connect(user3)
        .addFilePermission(3, dlp1, "key2")
        .should.emit(dataRegistry, "PermissionGranted")
        .withArgs(3, dlp1);
      await dataRegistry
        .connect(user3)
        .addFilePermission(3, dlp2, "key3")
        .should.emit(dataRegistry, "PermissionGranted")
        .withArgs(3, dlp2);
      await dataRegistry
        .connect(user3)
        .addFilePermission(3, dlp3, "key4")
        .should.emit(dataRegistry, "PermissionGranted")
        .withArgs(3, dlp3);
      await dataRegistry
        .connect(user2)
        .addFilePermission(6, dlp2, "key5")
        .should.emit(dataRegistry, "PermissionGranted")
        .withArgs(6, dlp2);

      (await dataRegistry.filePermissions(1, dlp1)).should.eq("");
      (await dataRegistry.filePermissions(2, dlp1)).should.eq("key1");
      (await dataRegistry.filePermissions(3, dlp1)).should.eq("key2");
      (await dataRegistry.filePermissions(3, dlp2)).should.eq("key3");
      (await dataRegistry.filePermissions(3, dlp3)).should.eq("key4");
      (await dataRegistry.filePermissions(6, dlp2)).should.eq("key5");
    });

    it("should reject addFilePermission when non-owner", async function () {
      await dataRegistry.connect(user1).addFile("file1");

      await dataRegistry
        .connect(user2)
        .addFilePermission(1, dlp1, "key1")
        .should.be.rejectedWith("NotFileOwner()");
    });

    it("should reject addFilePermission when paused", async function () {
      await dataRegistry.connect(user1).addFile("file1");
      await dataRegistry.connect(owner).pause();

      await dataRegistry
        .connect(user1)
        .addFilePermission(1, dlp1, "key1")
        .should.be.rejectedWith("EnforcedPause()");
    });
  });

  describe("AddFileWithSchema", () => {
    beforeEach(async () => {
      await deploy();

      const DLPRegistryMockFactory =
        await ethers.getContractFactory("DLPRegistryMock");
      const DLPRegistryMock = await DLPRegistryMockFactory.deploy();

      await DLPRegistryMock.connect(dlp1).registerDlp();

      const dataRefinerRegistryDeploy = await upgrades.deployProxy(
        await ethers.getContractFactory("DataRefinerRegistryImplementation"),
        [owner.address, DLPRegistryMock.target],
        {
          kind: "uups",
        },
      );

      dataRefinerRegistry = await ethers.getContractAt(
        "DataRefinerRegistryImplementation",
        dataRefinerRegistryDeploy.target,
      );

      await dataRegistry
        .connect(owner)
        .updateDataRefinerRegistry(dataRefinerRegistry.target);
    });

    it("should addFileWithSchema with valid schemaId", async function () {
      await dataRefinerRegistry
        .connect(user1)
        .addSchema("Schema1", "JSON", "https://example.com/schema1.json");

      await dataRegistry
        .connect(user1)
        .addFileWithSchema("file1", 1)
        .should.emit(dataRegistry, "FileAdded")
        .withArgs(1, user1, "file1")
        .and.emit(dataRegistry, "FileAddedV2")
        .withArgs(1, user1, "file1", 1);

      (await dataRegistry.filesCount()).should.eq(1);

      const file1 = await dataRegistry.files(1);
      file1.id.should.eq(1);
      file1.ownerAddress.should.eq(user1.address);
      file1.url.should.eq("file1");
      file1.addedAtBlock.should.eq(await getCurrentBlockNumber());

      (await dataRegistry.fileIdByUrl("file1")).should.eq(1);
    });

    it("should addFileWithSchema with schemaId 0 (no schema)", async function () {
      await dataRegistry
        .connect(user1)
        .addFileWithSchema("file1", 0)
        .should.emit(dataRegistry, "FileAdded")
        .withArgs(1, user1, "file1")
        .and.emit(dataRegistry, "FileAddedV2")
        .withArgs(1, user1, "file1", 0);

      (await dataRegistry.filesCount()).should.eq(1);

      const file1 = await dataRegistry.files(1);
      file1.id.should.eq(1);
      file1.ownerAddress.should.eq(user1.address);
      file1.url.should.eq("file1");
    });

    it("should reject addFileWithSchema with invalid schemaId", async function () {
      await dataRegistry
        .connect(user1)
        .addFileWithSchema("file1", 999)
        .should.be.rejectedWith("InvalidSchemaId(999)");
    });

    it("should reject addFileWithSchema with duplicate URL", async function () {
      await dataRefinerRegistry
        .connect(user1)
        .addSchema("Schema1", "JSON", "https://example.com/schema1.json");

      await dataRegistry
        .connect(user1)
        .addFileWithSchema("file1", 1)
        .should.emit(dataRegistry, "FileAdded")
        .withArgs(1, user1, "file1")
        .and.emit(dataRegistry, "FileAddedV2")
        .withArgs(1, user1, "file1", 1);

      await dataRegistry
        .connect(user2)
        .addFileWithSchema("file1", 1)
        .should.be.rejectedWith("FileUrlAlreadyUsed()");
    });

    it("should reject addFileWithSchema when paused", async function () {
      await dataRegistry.connect(owner).pause();

      await dataRegistry
        .connect(user1)
        .addFileWithSchema("file1", 0)
        .should.be.rejectedWith("EnforcedPause()");
    });

    it("should addFile (without schema) as backward compatibility", async function () {
      await dataRegistry
        .connect(user1)
        .addFile("file1")
        .should.emit(dataRegistry, "FileAdded")
        .withArgs(1, user1, "file1")
        .and.emit(dataRegistry, "FileAddedV2")
        .withArgs(1, user1, "file1", 0);

      (await dataRegistry.filesCount()).should.eq(1);

      const file1 = await dataRegistry.files(1);
      file1.id.should.eq(1);
      file1.ownerAddress.should.eq(user1.address);
      file1.url.should.eq("file1");
    });
  });

  describe("AddFileWithPermissionsAndSchema", () => {
    beforeEach(async () => {
      await deploy();

      const DLPRegistryMockFactory =
        await ethers.getContractFactory("DLPRegistryMock");
      const DLPRegistryMock = await DLPRegistryMockFactory.deploy();

      await DLPRegistryMock.connect(dlp1).registerDlp();

      const dataRefinerRegistryDeploy = await upgrades.deployProxy(
        await ethers.getContractFactory("DataRefinerRegistryImplementation"),
        [owner.address, DLPRegistryMock.target],
        {
          kind: "uups",
        },
      );

      dataRefinerRegistry = await ethers.getContractAt(
        "DataRefinerRegistryImplementation",
        dataRefinerRegistryDeploy.target,
      );

      await dataRegistry
        .connect(owner)
        .updateDataRefinerRegistry(dataRefinerRegistry.target);
    });

    it("should addFileWithPermissionsAndSchema with valid schemaId", async function () {
      await dataRefinerRegistry
        .connect(user1)
        .addSchema("Schema1", "JSON", "https://example.com/schema1.json");

      await dataRegistry
        .connect(user1)
        .addFileWithPermissionsAndSchema("file1", user2, [
          { account: dlp1, key: "key1" },
          { account: dlp2, key: "key2" },
        ], 1)
        .should.emit(dataRegistry, "FileAdded")
        .withArgs(1, user2, "file1")
        .and.emit(dataRegistry, "FileAddedV2")
        .withArgs(1, user2, "file1", 1)
        .and.emit(dataRegistry, "PermissionGranted")
        .withArgs(1, dlp1)
        .and.emit(dataRegistry, "PermissionGranted")
        .withArgs(1, dlp2);

      const file1 = await dataRegistry.files(1);
      file1.id.should.eq(1);
      file1.ownerAddress.should.eq(user2.address);
      file1.url.should.eq("file1");
      file1.addedAtBlock.should.eq(await getCurrentBlockNumber());

      (await dataRegistry.filePermissions(1, dlp1)).should.eq("key1");
      (await dataRegistry.filePermissions(1, dlp2)).should.eq("key2");
      (await dataRegistry.filePermissions(1, dlp3)).should.eq("");
    });

    it("should addFileWithPermissionsAndSchema with schemaId 0 (no schema)", async function () {
      await dataRegistry
        .connect(user1)
        .addFileWithPermissionsAndSchema("file1", user2, [
          { account: dlp1, key: "key1" },
        ], 0)
        .should.emit(dataRegistry, "FileAdded")
        .withArgs(1, user2, "file1")
        .and.emit(dataRegistry, "FileAddedV2")
        .withArgs(1, user2, "file1", 0)
        .and.emit(dataRegistry, "PermissionGranted")
        .withArgs(1, dlp1);

      const file1 = await dataRegistry.files(1);
      file1.id.should.eq(1);
      file1.ownerAddress.should.eq(user2.address);
      file1.url.should.eq("file1");

      (await dataRegistry.filePermissions(1, dlp1)).should.eq("key1");
    });

    it("should reject addFileWithPermissionsAndSchema with invalid schemaId", async function () {
      await dataRegistry
        .connect(user1)
        .addFileWithPermissionsAndSchema("file1", user2, [
          { account: dlp1, key: "key1" },
        ], 999)
        .should.be.rejectedWith("InvalidSchemaId(999)");
    });

    it("should reject addFileWithPermissionsAndSchema with duplicate URL", async function () {
      await dataRefinerRegistry
        .connect(user1)
        .addSchema("Schema1", "JSON", "https://example.com/schema1.json");

      await dataRegistry
        .connect(user1)
        .addFileWithPermissionsAndSchema("file1", user2, [
          { account: dlp1, key: "key1" },
        ], 1)
        .should.emit(dataRegistry, "FileAdded")
        .withArgs(1, user2, "file1")
        .and.emit(dataRegistry, "FileAddedV2")
        .withArgs(1, user2, "file1", 1);

      await dataRegistry
        .connect(user2)
        .addFileWithPermissionsAndSchema("file1", user3, [
          { account: dlp2, key: "key2" },
        ], 1)
        .should.be.rejectedWith("FileUrlAlreadyUsed()");
    });

    it("should reject addFileWithPermissionsAndSchema when paused", async function () {
      await dataRegistry.connect(owner).pause();

      await dataRegistry
        .connect(user1)
        .addFileWithPermissionsAndSchema("file1", user2, [
          { account: dlp1, key: "key1" },
        ], 0)
        .should.be.rejectedWith("EnforcedPause()");
    });

    it("should addFileWithPermissions (without schema) as backward compatibility", async function () {
      await dataRegistry
        .connect(user1)
        .addFileWithPermissions("file1", user2, [
          { account: dlp1, key: "key1" },
        ])
        .should.emit(dataRegistry, "FileAdded")
        .withArgs(1, user2, "file1")
        .and.emit(dataRegistry, "FileAddedV2")
        .withArgs(1, user2, "file1", 0)
        .and.emit(dataRegistry, "PermissionGranted")
        .withArgs(1, dlp1);

      const file1 = await dataRegistry.files(1);
      file1.id.should.eq(1);
      file1.ownerAddress.should.eq(user2.address);
      file1.url.should.eq("file1");

      (await dataRegistry.filePermissions(1, dlp1)).should.eq("key1");
    });

    it("should handle empty permissions array", async function () {
      await dataRefinerRegistry
        .connect(user1)
        .addSchema("Schema1", "JSON", "https://example.com/schema1.json");

      await dataRegistry
        .connect(user1)
        .addFileWithPermissionsAndSchema("file1", user2, [], 1)
        .should.emit(dataRegistry, "FileAdded")
        .withArgs(1, user2, "file1")
        .and.emit(dataRegistry, "FileAddedV2")
        .withArgs(1, user2, "file1", 1);

      const file1 = await dataRegistry.files(1);
      file1.id.should.eq(1);
      file1.ownerAddress.should.eq(user2.address);
      file1.url.should.eq("file1");

      (await dataRegistry.filePermissions(1, dlp1)).should.eq("");
    });

    it("should handle multiple permissions for same file", async function () {
      await dataRefinerRegistry
        .connect(user1)
        .addSchema("Schema1", "JSON", "https://example.com/schema1.json");

      await dataRegistry
        .connect(user1)
        .addFileWithPermissionsAndSchema("file1", user2, [
          { account: dlp1, key: "key1" },
          { account: dlp2, key: "key2" },
          { account: dlp3, key: "key3" },
          { account: queryEngine, key: "key4" },
        ], 1)
        .should.emit(dataRegistry, "FileAdded")
        .withArgs(1, user2, "file1")
        .and.emit(dataRegistry, "FileAddedV2")
        .withArgs(1, user2, "file1", 1)
        .and.emit(dataRegistry, "PermissionGranted")
        .withArgs(1, dlp1)
        .and.emit(dataRegistry, "PermissionGranted")
        .withArgs(1, dlp2)
        .and.emit(dataRegistry, "PermissionGranted")
        .withArgs(1, dlp3)
        .and.emit(dataRegistry, "PermissionGranted")
        .withArgs(1, queryEngine);

      (await dataRegistry.filePermissions(1, dlp1)).should.eq("key1");
      (await dataRegistry.filePermissions(1, dlp2)).should.eq("key2");
      (await dataRegistry.filePermissions(1, dlp3)).should.eq("key3");
      (await dataRegistry.filePermissions(1, queryEngine)).should.eq("key4");
    });
  });

  describe("AddFilePermissionsAndSchema", () => {
    beforeEach(async () => {
      await deploy();

      const DLPRegistryMockFactory =
        await ethers.getContractFactory("DLPRegistryMock");
      const DLPRegistryMock = await DLPRegistryMockFactory.deploy();

      await DLPRegistryMock.connect(dlp1).registerDlp();

      const dataRefinerRegistryDeploy = await upgrades.deployProxy(
        await ethers.getContractFactory("DataRefinerRegistryImplementation"),
        [owner.address, DLPRegistryMock.target],
        {
          kind: "uups",
        },
      );

      dataRefinerRegistry = await ethers.getContractAt(
        "DataRefinerRegistryImplementation",
        dataRefinerRegistryDeploy.target,
      );

      await dataRegistry
        .connect(owner)
        .updateDataRefinerRegistry(dataRefinerRegistry.target);
    });

    it("should allow file owner to add permissions and schema to existing file", async function () {
      // First add a file
      await dataRegistry
        .connect(user1)
<<<<<<< HEAD
        .addFile("file1");
=======
        .addFile("file1", user1);
>>>>>>> 942310d8
      
      // Add schema
      await dataRefinerRegistry
        .connect(user1)
        .addSchema("Schema1", "JSON", "https://example.com/schema1.json");

      // Now add permissions and schema to the existing file as the owner
      await dataRegistry
        .connect(user1)
        .addFilePermissionsAndSchema(1, [
          { account: dlp1, key: "key1" },
          { account: dlp2, key: "key2" },
        ], 1)
        .should.emit(dataRegistry, "FileAddedV2")
        .withArgs(1, user1, "file1", 1)
        .and.emit(dataRegistry, "PermissionGranted")
        .withArgs(1, dlp1)
        .and.emit(dataRegistry, "PermissionGranted")
        .withArgs(1, dlp2);

      const file1 = await dataRegistry.files(1);
      file1.schemaId.should.eq(1);
      (await dataRegistry.filePermissions(1, dlp1)).should.eq("key1");
      (await dataRegistry.filePermissions(1, dlp2)).should.eq("key2");
    });

    it("should allow user with DATA_PORTABILITY_ROLE to add permissions and schema to any existing file", async function () {
      // Grant DATA_PORTABILITY_ROLE to user2
      await dataRegistry
        .connect(owner)
        .grantRole(DATA_PORTABILITY_ROLE, user2.address);

      // First add a file as user1
      await dataRegistry
        .connect(user1)
<<<<<<< HEAD
        .addFile("file1");
=======
        .addFile("file1", user1);
>>>>>>> 942310d8
      
      // Add schema
      await dataRefinerRegistry
        .connect(user1)
        .addSchema("Schema1", "JSON", "https://example.com/schema1.json");

      // Now user2 with DATA_PORTABILITY_ROLE can add permissions and schema to user1's file
      await dataRegistry
        .connect(user2)
        .addFilePermissionsAndSchema(1, [
          { account: dlp1, key: "key1" },
          { account: dlp2, key: "key2" },
        ], 1)
        .should.emit(dataRegistry, "FileAddedV2")
        .withArgs(1, user1, "file1", 1)
        .and.emit(dataRegistry, "PermissionGranted")
        .withArgs(1, dlp1)
        .and.emit(dataRegistry, "PermissionGranted")
        .withArgs(1, dlp2);

      const file1 = await dataRegistry.files(1);
      file1.schemaId.should.eq(1);
      file1.ownerAddress.should.eq(user1.address); // Owner should still be user1
      (await dataRegistry.filePermissions(1, dlp1)).should.eq("key1");
      (await dataRegistry.filePermissions(1, dlp2)).should.eq("key2");
    });

    it("should reject addFilePermissionsAndSchema when caller is not owner and doesn't have DATA_PORTABILITY_ROLE", async function () {
      // First add a file as user1
      await dataRegistry
        .connect(user1)
<<<<<<< HEAD
        .addFile("file1");
=======
        .addFile("file1", user1);
>>>>>>> 942310d8
      
      // Add schema
      await dataRefinerRegistry
        .connect(user1)
        .addSchema("Schema1", "JSON", "https://example.com/schema1.json");

      // user2 without DATA_PORTABILITY_ROLE and not being the owner should fail
      await dataRegistry
        .connect(user2)
        .addFilePermissionsAndSchema(1, [
          { account: dlp1, key: "key1" },
        ], 1)
        .should.be.rejectedWith("NotFileOwner()");

      // Verify no changes were made
      const file1 = await dataRegistry.files(1);
      file1.schemaId.should.eq(0);
      (await dataRegistry.filePermissions(1, dlp1)).should.eq("");
    });

    it("should handle adding permissions and schema with schemaId 0 (no schema)", async function () {
      // First add a file
      await dataRegistry
        .connect(user1)
<<<<<<< HEAD
        .addFile("file1");
=======
        .addFile("file1", user1);
>>>>>>> 942310d8

      // Add permissions with no schema (schemaId = 0)
      await dataRegistry
        .connect(user1)
        .addFilePermissionsAndSchema(1, [
          { account: dlp1, key: "key1" },
        ], 0)
        .should.emit(dataRegistry, "FileAddedV2")
        .withArgs(1, user1, "file1", 0)
        .and.emit(dataRegistry, "PermissionGranted")
        .withArgs(1, dlp1);

      const file1 = await dataRegistry.files(1);
      file1.schemaId.should.eq(0);
      (await dataRegistry.filePermissions(1, dlp1)).should.eq("key1");
    });

    it("should reject addFilePermissionsAndSchema with invalid schemaId", async function () {
      // First add a file
      await dataRegistry
        .connect(user1)
<<<<<<< HEAD
        .addFile("file1");
=======
        .addFile("file1", user1);
>>>>>>> 942310d8

      // Try to add permissions with invalid schemaId
      await dataRegistry
        .connect(user1)
        .addFilePermissionsAndSchema(1, [
          { account: dlp1, key: "key1" },
        ], 999)
        .should.be.rejectedWith("InvalidSchemaId(999)");
    });

    it("should reject addFilePermissionsAndSchema when paused", async function () {
      // First add a file
      await dataRegistry
        .connect(user1)
<<<<<<< HEAD
        .addFile("file1");
=======
        .addFile("file1", user1);
>>>>>>> 942310d8

      // Pause the contract
      await dataRegistry.connect(owner).pause();

      // Try to add permissions and schema while paused
      await dataRegistry
        .connect(user1)
        .addFilePermissionsAndSchema(1, [
          { account: dlp1, key: "key1" },
        ], 0)
        .should.be.rejectedWith("EnforcedPause()");
    });

    it("should handle empty permissions array", async function () {
      // First add a file
      await dataRegistry
        .connect(user1)
<<<<<<< HEAD
        .addFile("file1");
=======
        .addFile("file1", user1);
>>>>>>> 942310d8
      
      // Add schema
      await dataRefinerRegistry
        .connect(user1)
        .addSchema("Schema1", "JSON", "https://example.com/schema1.json");

      // Add schema without permissions
      await dataRegistry
        .connect(user1)
        .addFilePermissionsAndSchema(1, [], 1)
        .should.emit(dataRegistry, "FileAddedV2")
        .withArgs(1, user1, "file1", 1);

      const file1 = await dataRegistry.files(1);
      file1.schemaId.should.eq(1);
      (await dataRegistry.filePermissions(1, dlp1)).should.eq("");
    });

    it("should overwrite existing schema when adding new schema", async function () {
      // First add a file with a schema
      await dataRefinerRegistry
        .connect(user1)
        .addSchema("Schema1", "JSON", "https://example.com/schema1.json");
      
      await dataRefinerRegistry
        .connect(user1)
        .addSchema("Schema2", "XML", "https://example.com/schema2.xml");

      await dataRegistry
        .connect(user1)
        .addFileWithPermissionsAndSchema("file1", user1, [], 1);

      // Verify initial schema
      let file1 = await dataRegistry.files(1);
      file1.schemaId.should.eq(1);

      // Update to a different schema
      await dataRegistry
        .connect(user1)
        .addFilePermissionsAndSchema(1, [], 2)
        .should.emit(dataRegistry, "FileAddedV2")
        .withArgs(1, user1, "file1", 2);

      // Verify schema was updated
      file1 = await dataRegistry.files(1);
      file1.schemaId.should.eq(2);
    });
  });

  describe("EmitLegacyEvents", () => {
    beforeEach(async () => {
      await deploy();

      const DLPRegistryMockFactory =
        await ethers.getContractFactory("DLPRegistryMock");
      const DLPRegistryMock = await DLPRegistryMockFactory.deploy();

      await DLPRegistryMock.connect(dlp1).registerDlp();

      const dataRefinerRegistryDeploy = await upgrades.deployProxy(
        await ethers.getContractFactory("DataRefinerRegistryImplementation"),
        [owner.address, DLPRegistryMock.target],
        {
          kind: "uups",
        },
      );

      dataRefinerRegistry = await ethers.getContractAt(
        "DataRefinerRegistryImplementation",
        dataRefinerRegistryDeploy.target,
      );

      await dataRegistry
        .connect(owner)
        .updateDataRefinerRegistry(dataRefinerRegistry.target);
    });

    it("should only emit FileAddedV2 when emitLegacyEvents is false", async function () {
      // Disable legacy events
      await dataRegistry.connect(owner).updateEmitLegacyEvents(false);

      await dataRegistry
        .connect(user1)
        .addFile("file1")
        .should.emit(dataRegistry, "FileAddedV2")
        .withArgs(1, user1, "file1", 0)
        .and.not.emit(dataRegistry, "FileAdded");

      (await dataRegistry.filesCount()).should.eq(1);
    });

    it("should only emit FileAddedV2 when emitLegacyEvents is false with schema", async function () {
      // Disable legacy events
      await dataRegistry.connect(owner).updateEmitLegacyEvents(false);

      await dataRefinerRegistry
        .connect(user1)
        .addSchema("Schema1", "JSON", "https://example.com/schema1.json");

      await dataRegistry
        .connect(user1)
        .addFileWithSchema("file1", 1)
        .should.emit(dataRegistry, "FileAddedV2")
        .withArgs(1, user1, "file1", 1)
        .and.not.emit(dataRegistry, "FileAdded");

      (await dataRegistry.filesCount()).should.eq(1);
    });

    it("should only emit FileAddedV2 when emitLegacyEvents is false with permissions", async function () {
      // Disable legacy events
      await dataRegistry.connect(owner).updateEmitLegacyEvents(false);

      await dataRegistry
        .connect(user1)
        .addFileWithPermissions("file1", user2, [
          { account: dlp1, key: "key1" },
        ])
        .should.emit(dataRegistry, "FileAddedV2")
        .withArgs(1, user2, "file1", 0)
        .and.emit(dataRegistry, "PermissionGranted")
        .withArgs(1, dlp1)
        .and.not.emit(dataRegistry, "FileAdded");

      (await dataRegistry.filesCount()).should.eq(1);
    });

    it("should only emit FileAddedV2 when emitLegacyEvents is false with permissions and schema", async function () {
      // Disable legacy events
      await dataRegistry.connect(owner).updateEmitLegacyEvents(false);

      await dataRefinerRegistry
        .connect(user1)
        .addSchema("Schema1", "JSON", "https://example.com/schema1.json");

      await dataRegistry
        .connect(user1)
        .addFileWithPermissionsAndSchema("file1", user2, [
          { account: dlp1, key: "key1" },
        ], 1)
        .should.emit(dataRegistry, "FileAddedV2")
        .withArgs(1, user2, "file1", 1)
        .and.emit(dataRegistry, "PermissionGranted")
        .withArgs(1, dlp1)
        .and.not.emit(dataRegistry, "FileAdded");

      (await dataRegistry.filesCount()).should.eq(1);
    });

    it("should emit both events when emitLegacyEvents is re-enabled", async function () {
      // First disable legacy events
      await dataRegistry.connect(owner).updateEmitLegacyEvents(false);

      await dataRegistry
        .connect(user1)
        .addFile("file1")
        .should.emit(dataRegistry, "FileAddedV2")
        .withArgs(1, user1, "file1", 0)
        .and.not.emit(dataRegistry, "FileAdded");

      // Re-enable legacy events
      await dataRegistry.connect(owner).updateEmitLegacyEvents(true);

      await dataRegistry
        .connect(user2)
        .addFile("file2")
        .should.emit(dataRegistry, "FileAdded")
        .withArgs(2, user2, "file2")
        .and.emit(dataRegistry, "FileAddedV2")
        .withArgs(2, user2, "file2", 0);

      (await dataRegistry.filesCount()).should.eq(2);
    });
  });

  describe("AddRefinementWithPermission", () => {
    let refinementService: HardhatEthersSigner;

    beforeEach(async () => {
      await deploy();

      const DLPRegistryMockFactory =
        await ethers.getContractFactory("DLPRegistryMock");
      const DLPRegistryMock = await DLPRegistryMockFactory.deploy();

      await DLPRegistryMock.connect(dlp1).registerDlp();

      const dataRefinerRegistryDeploy = await upgrades.deployProxy(
        await ethers.getContractFactory("DataRefinerRegistryImplementation"),
        [owner.address, DLPRegistryMock.target],
        {
          kind: "uups",
        },
      );

      dataRefinerRegistry = await ethers.getContractAt(
        "DataRefinerRegistryImplementation",
        dataRefinerRegistryDeploy.target,
      );

      const signers = await ethers.getSigners();
      refinementService = signers[signers.length - 1];

      await dataRegistry
        .connect(owner)
        .setRoleAdmin(REFINEMENT_SERVICE_ROLE, MAINTAINER_ROLE);

      await dataRegistry
        .connect(owner)
        .updateDataRefinerRegistry(dataRefinerRegistry.target);

      await dataRegistry
        .connect(maintainer)
        .grantRole(REFINEMENT_SERVICE_ROLE, refinementService.address);

      (await dataRegistry.hasRole(REFINEMENT_SERVICE_ROLE, refinementService))
        .should.be.true;
    });

    it("should addRefinementWithPermission when REFINEMENT_SERVICE_ROLE", async function () {
      await dataRegistry
        .connect(user1)
        .addFileWithPermissions("file1", user2, [
          { account: dlp1, key: "key1" },
        ])
        .should.emit(dataRegistry, "FileAdded")
        .withArgs(1, user2, "file1")
        .and.emit(dataRegistry, "FileAddedV2")
        .withArgs(1, user2, "file1", 0)
        .and.emit(dataRegistry, "PermissionGranted")
        .withArgs(1, dlp1);

      const file1 = await dataRegistry.files(1);
      file1.id.should.eq(1);
      file1.ownerAddress.should.eq(user2.address);
      file1.addedAtBlock.should.eq(await getCurrentBlockNumber());

      (await dataRegistry.filePermissions(1, dlp1)).should.eq("key1");
      (await dataRegistry.filePermissions(1, dlp2)).should.eq("");

      await dataRegistry
        .connect(refinementService)
        .addRefinementWithPermission(1, 1, "refinement1", queryEngine, "key2")
        .should.emit(dataRegistry, "RefinementAdded")
        .withArgs(1, 1, "refinement1")
        .and.emit(dataRegistry, "PermissionGranted")
        .withArgs(1, queryEngine);

      (await dataRegistry.filePermissions(1, queryEngine)).should.eq("key2");
      (await dataRegistry.fileRefinements(1, 1)).should.eq("refinement1");
    });

    it("should addRefinementWithPermission when authorized by DLP", async function () {
      const signers = await ethers.getSigners();
      const dlpRefinementService = signers[signers.length - 2];
      
      await dataRegistry
        .connect(user1)
        .addFileWithPermissions("file1", user2, [
          { account: dlp1, key: "key1" },
        ])
        .should.emit(dataRegistry, "FileAdded")
        .withArgs(1, user2, "file1")
        .and.emit(dataRegistry, "FileAddedV2")
        .withArgs(1, user2, "file1", 0)
        .and.emit(dataRegistry, "PermissionGranted")
        .withArgs(1, dlp1);

      const file1 = await dataRegistry.files(1);
      file1.id.should.eq(1);
      file1.ownerAddress.should.eq(user2.address);
      file1.addedAtBlock.should.eq(await getCurrentBlockNumber());

      (await dataRegistry.filePermissions(1, dlp1)).should.eq("key1");
      (await dataRegistry.filePermissions(1, dlp2)).should.eq("");

      await dataRegistry
        .connect(dlpRefinementService)
        .addRefinementWithPermission(1, 1, "refinement1", queryEngine, "key2")
        .should.rejectedWith("NoPermission()");

      await dataRefinerRegistry
        .connect(dlp1)
        .addRefinementService(1, dlpRefinementService.address)
        .should.be.fulfilled;

      // Add schema first
      await dataRefinerRegistry
        .connect(user1)
        .addSchema("Schema1", "JSON", "https://example.com/schema1.json");

      await dataRefinerRegistry
        .connect(dlp1)
        .addRefinerWithSchemaId(1, "refiner1", 1, "instruction1")
        .should.emit(dataRefinerRegistry, "RefinerAdded")
        .withArgs(1, 1, "refiner1", 1, "https://example.com/schema1.json", "instruction1");

      (await dataRefinerRegistry.isRefinementService(1, dlpRefinementService.address)).should.be.true;

      await dataRegistry
        .connect(dlpRefinementService)
        .addRefinementWithPermission(1, 1, "refinement1", queryEngine, "key2")
        .should.emit(dataRegistry, "RefinementAdded")
        .withArgs(1, 1, "refinement1")
        .and.emit(dataRegistry, "PermissionGranted")
        .withArgs(1, queryEngine);

      (await dataRegistry.filePermissions(1, queryEngine)).should.eq("key2");
      (await dataRegistry.fileRefinements(1, 1)).should.eq("refinement1");
    });

    it("should not addRefinementWithPermission even when having permissions", async function () {
      await dataRegistry
        .connect(user1)
        .addFileWithPermissions("file1", user2, [
          { account: dlp1, key: "key1" },
        ])
        .should.emit(dataRegistry, "FileAdded")
        .withArgs(1, user2, "file1")
        .and.emit(dataRegistry, "FileAddedV2")
        .withArgs(1, user2, "file1", 0)
        .and.emit(dataRegistry, "PermissionGranted")
        .withArgs(1, dlp1);

      const file1 = await dataRegistry.files(1);
      file1.id.should.eq(1);
      file1.ownerAddress.should.eq(user2.address);
      file1.addedAtBlock.should.eq(await getCurrentBlockNumber());

      (await dataRegistry.filePermissions(1, dlp1)).should.eq("key1");
      (await dataRegistry.filePermissions(1, dlp2)).should.eq("");

      await dataRegistry
        .connect(dlp1)
        .addRefinementWithPermission(1, 1, "refinement1", queryEngine, "key2")
        .should.be.rejectedWith("NoPermission()");
    });

    it("should addRefinementWithPermission against multiple refiners", async function () {
      await dataRegistry
        .connect(user1)
        .addFileWithPermissions("file1", user2, [
          { account: dlp1, key: "key1" },
        ])
        .should.emit(dataRegistry, "FileAdded")
        .withArgs(1, user2, "file1")
        .and.emit(dataRegistry, "FileAddedV2")
        .withArgs(1, user2, "file1", 0)
        .and.emit(dataRegistry, "PermissionGranted")
        .withArgs(1, dlp1);

      const file1 = await dataRegistry.files(1);
      file1.id.should.eq(1);
      file1.ownerAddress.should.eq(user2.address);
      file1.addedAtBlock.should.eq(await getCurrentBlockNumber());

      (await dataRegistry.filePermissions(1, dlp1)).should.eq("key1");
      (await dataRegistry.filePermissions(1, dlp2)).should.eq("");

      await dataRegistry
        .connect(refinementService)
        .addRefinementWithPermission(1, 1, "refinement1", queryEngine, "key2")
        .should.emit(dataRegistry, "RefinementAdded")
        .withArgs(1, 1, "refinement1")
        .and.emit(dataRegistry, "PermissionGranted")
        .withArgs(1, queryEngine);

      // No PermissionGranted as permission for queryEngine is already granted
      await dataRegistry
        .connect(refinementService)
        .addRefinementWithPermission(1, 2, "refinement2", queryEngine, "key3")
        .should.emit(dataRegistry, "RefinementAdded")
        .withArgs(1, 2, "refinement2");

      (await dataRegistry.filePermissions(1, queryEngine)).should.eq("key2");
      (await dataRegistry.fileRefinements(1, 1)).should.eq("refinement1");
      (await dataRegistry.fileRefinements(1, 2)).should.eq("refinement2");
    });

    it("should not addRefinementWithPermission with invalid fileId", async function () {
      await dataRegistry
        .connect(user1)
        .addFileWithPermissions("file1", user2, [
          { account: dlp1, key: "key1" },
        ])
        .should.emit(dataRegistry, "FileAdded")
        .withArgs(1, user2, "file1")
        .and.emit(dataRegistry, "FileAddedV2")
        .withArgs(1, user2, "file1", 0)
        .and.emit(dataRegistry, "PermissionGranted")
        .withArgs(1, dlp1);

      const file1 = await dataRegistry.files(1);
      file1.id.should.eq(1);

      await dataRegistry
        .connect(refinementService)
        .addRefinementWithPermission(0, 1, "refinement1", queryEngine, "key2")
        .should.be.rejectedWith("FileNotFound()");

      await dataRegistry
        .connect(refinementService)
        .addRefinementWithPermission(2, 1, "refinement1", queryEngine, "key2")
        .should.be.rejectedWith("FileNotFound()");
    });

    it("should not allow unauthorized users to addRefinementWithPermission", async function () {
      await dataRegistry
        .connect(user1)
        .addFileWithPermissions("file1", user2, [
          { account: dlp1, key: "key1" },
        ])
        .should.emit(dataRegistry, "FileAdded")
        .withArgs(1, user2, "file1")
        .and.emit(dataRegistry, "FileAddedV2")
        .withArgs(1, user2, "file1", 0)
        .and.emit(dataRegistry, "PermissionGranted")
        .withArgs(1, dlp1);

      (await dataRegistry.filePermissions(1, dlp1)).should.eq("key1");
      (await dataRegistry.filePermissions(1, dlp2)).should.eq("");

      await dataRegistry
        .connect(dlp2)
        .addRefinementWithPermission(1, 1, "refinement1", queryEngine, "key2")
        .should.be.rejectedWith("NoPermission()");

      const file1 = await dataRegistry.files(1);
      file1.ownerAddress.should.eq(user2.address);

      // File owner should not be able to add refinement with or without permission
      await dataRegistry
        .connect(user2)
        .addRefinementWithPermission(1, 1, "refinement1", queryEngine, "key2")
        .should.be.rejectedWith("NoPermission()");

      await dataRegistry
        .connect(user2)
        .addFilePermission(1, user2, "key3")
        .should.emit(dataRegistry, "PermissionGranted")
        .withArgs(1, user2);

      await dataRegistry
        .connect(user2)
        .addRefinementWithPermission(1, 1, "refinement1", queryEngine, "key2")
        .should.be.rejectedWith("NoPermission()");
    });

    it("should not addRefinementWithPermission with empty URL", async function () {
      await dataRegistry
        .connect(user1)
        .addFileWithPermissions("file1", user2, [
          { account: dlp1, key: "key1" },
        ])
        .should.emit(dataRegistry, "FileAdded")
        .withArgs(1, user2, "file1")
        .and.emit(dataRegistry, "FileAddedV2")
        .withArgs(1, user2, "file1", 0)
        .and.emit(dataRegistry, "PermissionGranted")
        .withArgs(1, dlp1);

      const file1 = await dataRegistry.files(1);
      file1.id.should.eq(1);

      await dataRegistry
        .connect(refinementService)
        .addRefinementWithPermission(1, 1, "", queryEngine, "key2")
        .should.be.rejectedWith("InvalidUrl()");
    });

    it("should addRefinementWithPermission more than once against the same refiner", async function () {
      await dataRegistry
        .connect(user1)
        .addFileWithPermissions("file1", user2, [
          { account: dlp1, key: "key1" },
        ])
        .should.emit(dataRegistry, "FileAdded")
        .withArgs(1, user2, "file1")
        .and.emit(dataRegistry, "FileAddedV2")
        .withArgs(1, user2, "file1", 0)
        .and.emit(dataRegistry, "PermissionGranted")
        .withArgs(1, dlp1);

      const file1 = await dataRegistry.files(1);
      file1.id.should.eq(1);

      await dataRegistry
        .connect(refinementService)
        .addRefinementWithPermission(1, 1, "refinement1a", queryEngine, "key2")
        .should.emit(dataRegistry, "RefinementAdded")
        .withArgs(1, 1, "refinement1a")
        .and.emit(dataRegistry, "PermissionGranted")
        .withArgs(1, queryEngine);

      await dataRegistry
        .connect(refinementService)
        .addRefinementWithPermission(1, 1, "refinement1b", queryEngine, "key2")
        .should.emit(dataRegistry, "RefinementUpdated")
        .withArgs(1, 1, "refinement1b");
    });
  });
});<|MERGE_RESOLUTION|>--- conflicted
+++ resolved
@@ -1185,11 +1185,7 @@
       // First add a file
       await dataRegistry
         .connect(user1)
-<<<<<<< HEAD
-        .addFile("file1");
-=======
         .addFile("file1", user1);
->>>>>>> 942310d8
       
       // Add schema
       await dataRefinerRegistry
@@ -1225,11 +1221,7 @@
       // First add a file as user1
       await dataRegistry
         .connect(user1)
-<<<<<<< HEAD
-        .addFile("file1");
-=======
         .addFile("file1", user1);
->>>>>>> 942310d8
       
       // Add schema
       await dataRefinerRegistry
@@ -1261,11 +1253,7 @@
       // First add a file as user1
       await dataRegistry
         .connect(user1)
-<<<<<<< HEAD
-        .addFile("file1");
-=======
         .addFile("file1", user1);
->>>>>>> 942310d8
       
       // Add schema
       await dataRefinerRegistry
@@ -1290,11 +1278,7 @@
       // First add a file
       await dataRegistry
         .connect(user1)
-<<<<<<< HEAD
-        .addFile("file1");
-=======
         .addFile("file1", user1);
->>>>>>> 942310d8
 
       // Add permissions with no schema (schemaId = 0)
       await dataRegistry
@@ -1316,11 +1300,7 @@
       // First add a file
       await dataRegistry
         .connect(user1)
-<<<<<<< HEAD
-        .addFile("file1");
-=======
         .addFile("file1", user1);
->>>>>>> 942310d8
 
       // Try to add permissions with invalid schemaId
       await dataRegistry
@@ -1335,11 +1315,7 @@
       // First add a file
       await dataRegistry
         .connect(user1)
-<<<<<<< HEAD
-        .addFile("file1");
-=======
         .addFile("file1", user1);
->>>>>>> 942310d8
 
       // Pause the contract
       await dataRegistry.connect(owner).pause();
@@ -1357,11 +1333,7 @@
       // First add a file
       await dataRegistry
         .connect(user1)
-<<<<<<< HEAD
-        .addFile("file1");
-=======
         .addFile("file1", user1);
->>>>>>> 942310d8
       
       // Add schema
       await dataRefinerRegistry
