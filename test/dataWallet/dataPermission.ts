import chai, { expect, should, use } from "chai";
import chaiAsPromised from "chai-as-promised";
import { ethers, upgrades } from "hardhat";
import { DataPermissionImplementation } from "../../typechain-types";
import { HardhatEthersSigner } from "@nomicfoundation/hardhat-ethers/signers";

chai.use(chaiAsPromised);
should();

describe("DataPermission", () => {
  let trustedForwarder: HardhatEthersSigner;
  let deployer: HardhatEthersSigner;
  let owner: HardhatEthersSigner;
  let maintainer: HardhatEthersSigner;
  let user1: HardhatEthersSigner;
  let user2: HardhatEthersSigner;
  let user3: HardhatEthersSigner;
  let sponsor: HardhatEthersSigner;
  let server1: HardhatEthersSigner;
  let server2: HardhatEthersSigner;

  let dataPermission: DataPermissionImplementation;

  // Shared helper function for creating permission signatures
  const createPermissionSignature = async (
    permission: {
      nonce: bigint;
      grant: string;
    },
    signer: HardhatEthersSigner,
  ) => {
    const domain = {
      name: "VanaDataWallet",
      version: "1",
      chainId: await ethers.provider.getNetwork().then((n) => n.chainId),
      verifyingContract: await dataPermission.getAddress(),
    };

    const types = {
      Permission: [
        { name: "nonce", type: "uint256" },
        { name: "grant", type: "string" },
      ],
    };

    const value = {
      nonce: permission.nonce,
      grant: permission.grant,
    };

    return await signer.signTypedData(domain, types, value);
  };

  const DEFAULT_ADMIN_ROLE =
    "0x0000000000000000000000000000000000000000000000000000000000000000";
  const MAINTAINER_ROLE = ethers.keccak256(
    ethers.toUtf8Bytes("MAINTAINER_ROLE"),
  );

  const deploy = async () => {
    [
      trustedForwarder,
      deployer,
      owner,
      maintainer,
      sponsor,
      user1,
      user2,
      user3,
      server1,
      server2,
    ] = await ethers.getSigners();

    const dataPermissionDeploy = await upgrades.deployProxy(
      await ethers.getContractFactory("DataPermissionImplementation"),
      [trustedForwarder.address, owner.address],
      {
        kind: "uups",
      },
    );

    dataPermission = await ethers.getContractAt(
      "DataPermissionImplementation",
      dataPermissionDeploy.target,
    );

    await dataPermission
      .connect(owner)
      .grantRole(MAINTAINER_ROLE, maintainer.address);
  };

  describe("Setup", () => {
    beforeEach(async () => {
      await deploy();
    });

    it("should have correct params after deploy", async function () {
      (await dataPermission.hasRole(DEFAULT_ADMIN_ROLE, owner)).should.eq(true);
      (await dataPermission.hasRole(MAINTAINER_ROLE, owner)).should.eq(true);
      (await dataPermission.hasRole(MAINTAINER_ROLE, maintainer)).should.eq(
        true,
      );
      (await dataPermission.version()).should.eq(1);
    });

    it("should grant roles", async function () {
      await dataPermission
        .connect(owner)
        .grantRole(MAINTAINER_ROLE, user1.address).should.not.be.rejected;

      await dataPermission
        .connect(owner)
        .grantRole(DEFAULT_ADMIN_ROLE, user1.address).should.be.fulfilled;

      await dataPermission
        .connect(user1)
        .revokeRole(DEFAULT_ADMIN_ROLE, owner.address);

      await dataPermission
        .connect(owner)
        .grantRole(DEFAULT_ADMIN_ROLE, user2.address)
        .should.rejectedWith(
          `AccessControlUnauthorizedAccount("${owner.address}", "${DEFAULT_ADMIN_ROLE}`,
        );

      await dataPermission
        .connect(user1)
        .grantRole(DEFAULT_ADMIN_ROLE, user2.address).should.be.fulfilled;
    });
  });

  describe("AddPermission", () => {
    beforeEach(async () => {
      await deploy();
    });

    it("should add a valid permission and emit event", async function () {
      const permission = {
        user: user1.address,
        nonce: 0n,
        grant: "ipfs://grant1",
      };

      // User1 should start with nonce 0
      (await dataPermission.userNonce(user1.address)).should.eq(0);

      const signature = await createPermissionSignature(permission, user1);

      const tx = await dataPermission
        .connect(sponsor)
        .addPermissionWithSignature(permission, signature);

      // Verify event was emitted
      await expect(tx).to.emit(dataPermission, "PermissionAdded").withArgs(
        1, // permissionId
        user1.address, // user
        permission.grant,
      );

      // Verify permissions count increased
      (await dataPermission.permissionsCount()).should.eq(1);

      // Verify nonce increased
      (await dataPermission.userNonce(user1.address)).should.eq(1);

      // Verify permission was stored
      const storedPermission = await dataPermission.permissions(1);
      storedPermission.user.should.eq(user1.address);
      storedPermission.nonce.should.eq(0);
      storedPermission.grant.should.eq(permission.grant);

      // Verify it's indexed by user
      (await dataPermission.userPermissionIdsLength(user1.address)).should.eq(
        1,
      );
      (await dataPermission.userPermissionIdsAt(user1.address, 0)).should.eq(
        1n,
      );

      // Test the userPermissionIdsValues function
      const userPermissionIds = await dataPermission.userPermissionIdsValues(
        user1.address,
      );
      userPermissionIds.should.deep.eq([1n]);

      // Verify grant hash mapping
      (await dataPermission.permissionIdByGrant(permission.grant)).should.eq(1);
    });

    it("should reject permission with incorrect nonce", async function () {
      const permission = {
        user: user1.address,
        nonce: 1n, // Wrong nonce - should be 0
        grant: "ipfs://grant1",
      };

      const signature = await createPermissionSignature(permission, user1);

      await expect(
        dataPermission.connect(sponsor).addPermissionWithSignature(permission, signature),
      )
        .to.be.revertedWithCustomError(dataPermission, "InvalidNonce")
        .withArgs(0, 1); // expected, provided

      // Nonce should remain unchanged
      (await dataPermission.userNonce(user1.address)).should.eq(0);
    });

    it("should reject permission with empty grant", async function () {
      const permission = {
        user: user1.address,
        nonce: 0n,
        grant: "", // Empty grant
      };

      const signature = await createPermissionSignature(permission, user1);

      await expect(
        dataPermission.connect(sponsor).addPermissionWithSignature(permission, signature),
      ).to.be.revertedWithCustomError(dataPermission, "EmptyGrant");

      // Nonce should remain unchanged
      (await dataPermission.userNonce(user1.address)).should.eq(0);
    });

    it("should reject permission with already used grant", async function () {
      const permission1 = {
        user: user1.address,
        nonce: 0n,
        grant: "ipfs://grant1",
      };

      const permission2 = {
        user: user1.address,
        nonce: 1n,
        grant: "ipfs://grant1", // Same grant
      };

      const signature1 = await createPermissionSignature(permission1, user1);
      const signature2 = await createPermissionSignature(permission2, user1);

      // Add first permission
      await dataPermission
        .connect(sponsor)
        .addPermissionWithSignature(permission1, signature1);

      // Try to reuse same grant - should fail
      await expect(
        dataPermission.connect(sponsor).addPermissionWithSignature(permission2, signature2),
      ).to.be.revertedWithCustomError(dataPermission, "GrantAlreadyUsed");

      // Verify only one permission was added
      (await dataPermission.permissionsCount()).should.eq(1);
      (await dataPermission.userNonce(user1.address)).should.eq(1);
    });

    it("should add multiple permissions for the same user with sequential nonces", async function () {
      const permission1 = {
        user: user1.address,
        nonce: 0n,
        grant: "ipfs://grant1",
      };

      const permission2 = {
        user: user1.address,
        nonce: 1n,
        grant: "ipfs://grant2",
      };

      const signature1 = await createPermissionSignature(permission1, user1);
      const signature2 = await createPermissionSignature(permission2, user1);

      const tx1 = await dataPermission
        .connect(sponsor)
        .addPermissionWithSignature(permission1, signature1);
      const tx2 = await dataPermission
        .connect(sponsor)
        .addPermissionWithSignature(permission2, signature2);

      // Verify events were emitted
      await expect(tx1)
        .to.emit(dataPermission, "PermissionAdded")
        .withArgs(1, user1.address, permission1.grant);

      await expect(tx2)
        .to.emit(dataPermission, "PermissionAdded")
        .withArgs(2, user1.address, permission2.grant);

      // Verify permissions count increased
      (await dataPermission.permissionsCount()).should.eq(2);

      // Verify nonce increased to 2
      (await dataPermission.userNonce(user1.address)).should.eq(2);

      // Verify both permissions are indexed by user
      (await dataPermission.userPermissionIdsLength(user1.address)).should.eq(
        2,
      );
      (await dataPermission.userPermissionIdsAt(user1.address, 0)).should.eq(
        1n,
      );
      (await dataPermission.userPermissionIdsAt(user1.address, 1)).should.eq(
        2n,
      );

      // Test userPermissionIdsValues
      const userPermissionIds = await dataPermission.userPermissionIdsValues(
        user1.address,
      );
      userPermissionIds.should.deep.eq([1n, 2n]);

      // Verify grant hash mappings
      (await dataPermission.permissionIdByGrant(permission1.grant)).should.eq(
        1,
      );
      (await dataPermission.permissionIdByGrant(permission2.grant)).should.eq(
        2,
      );
    });

    it("should add permissions for different users independently", async function () {
      const permission1 = {
        user: user1.address,
        nonce: 0n,
        grant: "ipfs://grant1",
      };

      const permission2 = {
        user: user2.address,
        nonce: 0n, // Each user starts with nonce 0
        grant: "ipfs://grant2",
      };

      const signature1 = await createPermissionSignature(permission1, user1);
      const signature2 = await createPermissionSignature(permission2, user2);

      await dataPermission
        .connect(sponsor)
        .addPermissionWithSignature(permission1, signature1);
      await dataPermission
        .connect(sponsor)
        .addPermissionWithSignature(permission2, signature2);

      // Verify each user has their nonce incremented independently
      (await dataPermission.userNonce(user1.address)).should.eq(1);
      (await dataPermission.userNonce(user2.address)).should.eq(1);

      // Verify each user has one permission
      (await dataPermission.userPermissionIdsLength(user1.address)).should.eq(
        1,
      );
      (await dataPermission.userPermissionIdsLength(user2.address)).should.eq(
        1,
      );

      // Verify stored permissions have correct user fields
      const storedPermission1 = await dataPermission.permissions(1);
      const storedPermission2 = await dataPermission.permissions(2);
      storedPermission1.user.should.eq(user1.address);
      storedPermission2.user.should.eq(user2.address);
    });

    it("should assign sequential IDs to permissions", async function () {
      const permissions = [
        { user: user1.address, nonce: 0n, grant: "ipfs://grant1" },
        { user: user2.address, nonce: 0n, grant: "ipfs://grant2" },
        { user: user3.address, nonce: 0n, grant: "ipfs://grant3" },
      ];

      const users = [user1, user2, user3];

      for (let i = 0; i < permissions.length; i++) {
        const signature = await createPermissionSignature(
          permissions[i],
          users[i],
        );
        await dataPermission
          .connect(sponsor)
          .addPermissionWithSignature(permissions[i], signature);
      }

      // Verify permissions count
      (await dataPermission.permissionsCount()).should.eq(3);

      // Verify all permissions are stored with correct IDs (starting from 1)
      for (let i = 0; i < permissions.length; i++) {
        const storedPermission = await dataPermission.permissions(i + 1);
        storedPermission.user.should.eq(users[i].address);
        storedPermission.grant.should.eq(permissions[i].grant);
      }
    });

    it("should return empty permission for non-existent ID", async function () {
      const permission = await dataPermission.permissions(999);
      permission.user.should.eq(ethers.ZeroAddress);
      permission.nonce.should.eq(0);
      permission.grant.should.eq("");
    });

    it("should return 0 for non-existent grant", async function () {
      const permissionId =
        await dataPermission.permissionIdByGrant("ipfs://nonexistent");
      permissionId.should.eq(0);
    });

    it("should revert when accessing out of bounds permission indices", async function () {
      const permission = {
        user: user1.address,
        nonce: 0n,
        grant: "ipfs://grant1",
      };

      const signature = await createPermissionSignature(permission, user1);
      await dataPermission
        .connect(sponsor)
        .addPermissionWithSignature(permission, signature);

      // Should revert when accessing index 1 (only index 0 exists)
      await expect(dataPermission.userPermissionIdsAt(user1.address, 1)).to.be
        .rejected;

      // Should revert for non-existent user
      await expect(dataPermission.userPermissionIdsAt(user2.address, 0)).to.be
        .rejected;
    });

    it("should track nonces correctly across multiple users", async function () {
      const permission1 = {
        user: user1.address,
        nonce: 0n,
        grant: "ipfs://grant1",
      };

      const permission2 = {
        user: user2.address,
        nonce: 0n,
        grant: "ipfs://grant2",
      };

      // Both users start with nonce 0
      (await dataPermission.userNonce(user1.address)).should.eq(0);
      (await dataPermission.userNonce(user2.address)).should.eq(0);

      const signature1 = await createPermissionSignature(permission1, user1);
      const signature2 = await createPermissionSignature(permission2, user2);

      await dataPermission
        .connect(sponsor)
        .addPermissionWithSignature(permission1, signature1);
      await dataPermission
        .connect(sponsor)
        .addPermissionWithSignature(permission2, signature2);

      // Verify nonces were incremented independently
      (await dataPermission.userNonce(user1.address)).should.eq(1);
      (await dataPermission.userNonce(user2.address)).should.eq(1);

      // Add another permission for user1
      const permission3 = {
        user: user1.address,
        nonce: 1n,
        grant: "ipfs://grant3",
      };

      const signature3 = await createPermissionSignature(permission3, user1);
      await dataPermission
        .connect(sponsor)
        .addPermissionWithSignature(permission3, signature3);

      // Verify user1's nonce incremented while user2's remained the same
      (await dataPermission.userNonce(user1.address)).should.eq(2);
      (await dataPermission.userNonce(user2.address)).should.eq(1);
    });

    it("should handle grants with special characters", async function () {
      const permission = {
        user: user1.address,
        nonce: 0n,
        grant: "ipfs://grant-with-special-chars_123!@#$%^&*()",
      };

      const signature = await createPermissionSignature(permission, user1);

      await dataPermission.connect(sponsor).addPermissionWithSignature(permission, signature)
        .should.be.fulfilled;

      const storedPermission = await dataPermission.permissions(1);
      storedPermission.grant.should.eq(permission.grant);

      // Verify grant hash mapping works with special characters
      (await dataPermission.permissionIdByGrant(permission.grant)).should.eq(1);
    });

    it("should test userPermissionIdsValues function with multiple permissions", async function () {
      const permissions = [
        { user: user1.address, nonce: 0n, grant: "ipfs://grant1" },
        { user: user1.address, nonce: 1n, grant: "ipfs://grant2" },
        { user: user1.address, nonce: 2n, grant: "ipfs://grant3" },
      ];

      // Add all permissions for user1
      for (let i = 0; i < permissions.length; i++) {
        const signature = await createPermissionSignature(
          permissions[i],
          user1,
        );
        await dataPermission
          .connect(sponsor)
          .addPermissionWithSignature(permissions[i], signature);
      }

      // Test userPermissionIdsValues
      const userPermissionIds = await dataPermission.userPermissionIdsValues(
        user1.address,
      );
      userPermissionIds.should.deep.eq([1n, 2n, 3n]);

      // Test for user with no permissions
      const emptyUserPermissionIds =
        await dataPermission.userPermissionIdsValues(user2.address);
      emptyUserPermissionIds.should.deep.eq([]);
    });

    it("should emit events with correct parameters for multiple permissions", async function () {
      const permission1 = {
        user: user1.address,
        nonce: 0n,
        grant: "ipfs://grant1",
      };

      const permission2 = {
        user: user2.address,
        nonce: 0n,
        grant: "ipfs://grant2",
      };

      const signature1 = await createPermissionSignature(permission1, user1);
      const signature2 = await createPermissionSignature(permission2, user2);

      const tx1 = await dataPermission
        .connect(sponsor)
        .addPermissionWithSignature(permission1, signature1);
      const tx2 = await dataPermission
        .connect(sponsor)
        .addPermissionWithSignature(permission2, signature2);

      // Verify first event
      await expect(tx1)
        .to.emit(dataPermission, "PermissionAdded")
        .withArgs(1, user1.address, permission1.grant);

      // Verify second event
      await expect(tx2)
        .to.emit(dataPermission, "PermissionAdded")
        .withArgs(2, user2.address, permission2.grant);
    });

    it("should work when called by sponsor wallet but signed by actual user", async function () {
      const permission = {
        user: user1.address,
        nonce: 0n,
        grant: "ipfs://grant1",
      };

      const signature = await createPermissionSignature(permission, user1);

      // sponsor calls the function but permission is signed by user1
      await dataPermission.connect(sponsor).addPermissionWithSignature(permission, signature)
        .should.be.fulfilled;

      // Verify it's indexed by the signer (user1), not the caller (sponsor)
      (await dataPermission.userPermissionIdsLength(user1.address)).should.eq(
        1,
      );
      (await dataPermission.userPermissionIdsAt(user1.address, 0)).should.eq(
        1n,
      );

      (await dataPermission.userPermissionIdsLength(sponsor.address)).should.eq(
        0,
      );

      // Verify stored permission has correct user field
      const storedPermission = await dataPermission.permissions(1);
      storedPermission.user.should.eq(user1.address);
    });

    it("should validate IPFS URI format in grant field", async function () {
      const validPermission = {
        user: user1.address,
        nonce: 0n,
        grant: "ipfs://grant1",
      };

      const signature = await createPermissionSignature(validPermission, user1);

      await dataPermission
        .connect(sponsor)
        .addPermissionWithSignature(validPermission, signature).should.be.fulfilled;

      const storedPermission = await dataPermission.permissions(1);
      storedPermission.grant.should.eq(validPermission.grant);
    });

    it("should handle grant field with very long strings", async function () {
      const longGrant = "ipfs://" + "a".repeat(1000); // Very long grant
      const permission = {
        user: user1.address,
        nonce: 0n,
        grant: longGrant,
      };

      const signature = await createPermissionSignature(permission, user1);

      await dataPermission.connect(sponsor).addPermissionWithSignature(permission, signature)
        .should.be.fulfilled;

      const storedPermission = await dataPermission.permissions(1);
      storedPermission.grant.should.eq(longGrant);
    });

    it("should handle unicode characters in grant", async function () {
      const permission = {
        user: user1.address,
        nonce: 0n,
        grant: "ipfs://grant-with-unicode-🚀-💎-🌟",
      };

      const signature = await createPermissionSignature(permission, user1);

      await dataPermission.connect(sponsor).addPermissionWithSignature(permission, signature)
        .should.be.fulfilled;

      const storedPermission = await dataPermission.permissions(1);
      storedPermission.grant.should.eq(permission.grant);

      // Verify grant hash mapping works with unicode
      (await dataPermission.permissionIdByGrant(permission.grant)).should.eq(1);
    });

    it("should handle max nonce values", async function () {
      const permission = {
        user: user1.address,
        nonce: 0n,
        grant: "ipfs://grant1",
      };

      // Add first permission to increment nonce
      let signature = await createPermissionSignature(permission, user1);
      await dataPermission
        .connect(sponsor)
        .addPermissionWithSignature(permission, signature);

      // Try with very large nonce (but wrong)
      const largeNoncePermission = {
        user: user1.address,
        nonce: 999999n,
        grant: "ipfs://grant2",
      };

      signature = await createPermissionSignature(largeNoncePermission, user1);

      await expect(
        dataPermission
          .connect(sponsor)
          .addPermissionWithSignature(largeNoncePermission, signature),
      )
        .to.be.revertedWithCustomError(dataPermission, "InvalidNonce")
        .withArgs(1, 999999); // expected 1, provided 999999
    });
  });

  describe("Access Control", () => {
    beforeEach(async () => {
      await deploy();
    });

    it("should only allow admin to authorize upgrades", async function () {
      // This would be tested in a real upgrade scenario
      // For now, just verify the role is set correctly
      (await dataPermission.hasRole(DEFAULT_ADMIN_ROLE, owner)).should.eq(true);
      (await dataPermission.hasRole(DEFAULT_ADMIN_ROLE, user1)).should.eq(
        false,
      );
    });

    it("should allow admin to update trusted forwarder", async function () {
      const newForwarder = user3.address;

      await dataPermission.connect(owner).updateTrustedForwarder(newForwarder);
      (await dataPermission.trustedForwarder()).should.eq(newForwarder);
    });
  });

  describe("Edge Cases", () => {
    beforeEach(async () => {
      await deploy();
    });

    it("should handle multiple users with same grant (should fail)", async function () {
      const permission1 = {
        user: user1.address,
        nonce: 0n,
        grant: "ipfs://same-grant",
      };

      const permission2 = {
        user: user2.address,
        nonce: 0n,
        grant: "ipfs://same-grant",
      };

      const signature1 = await createPermissionSignature(permission1, user1);
      const signature2 = await createPermissionSignature(permission2, user2);

      // First user should succeed
      await dataPermission
        .connect(sponsor)
        .addPermissionWithSignature(permission1, signature1);

      // Second user should fail (same grant)
      await expect(
        dataPermission.connect(sponsor).addPermissionWithSignature(permission2, signature2),
      ).to.be.revertedWithCustomError(dataPermission, "GrantAlreadyUsed");
    });

    it("should handle rapid succession of permissions", async function () {
      const permissions = [];
      const signatures = [];

      // Create 10 permissions rapidly
      for (let i = 0; i < 10; i++) {
        const permission = {
          user: user1.address,
          nonce: BigInt(i),
          grant: `ipfs://grant${i}`,
        };
        permissions.push(permission);
        signatures.push(await createPermissionSignature(permission, user1));
      }

      // Add them all
      for (let i = 0; i < 10; i++) {
        await dataPermission
          .connect(sponsor)
          .addPermissionWithSignature(permissions[i], signatures[i]);
      }

      // Verify all were added
      (await dataPermission.permissionsCount()).should.eq(10);
      (await dataPermission.userNonce(user1.address)).should.eq(10);
      (await dataPermission.userPermissionIdsLength(user1.address)).should.eq(
        10,
      );
    });
  });

<<<<<<< HEAD
  describe("Direct Permission Addition", () => {
=======
  describe("Server Functions", () => {
>>>>>>> 530fe63c
    beforeEach(async () => {
      await deploy();
    });

<<<<<<< HEAD
    it("should allow user to add permission directly without signature", async function () {
      const permission = {
        user: user1.address,
        nonce: 0n,
        grant: "ipfs://direct-grant1",
      };

      // User1 calls addPermission directly (no signature needed)
      const tx = await dataPermission
        .connect(user1)
        .addPermission(permission);

      // Verify event was emitted
      await expect(tx).to.emit(dataPermission, "PermissionAdded").withArgs(
        1, // permissionId
        user1.address, // user
        permission.grant,
      );

      // Verify permission was stored
      const storedPermission = await dataPermission.permissions(1);
      storedPermission.user.should.eq(user1.address);
      storedPermission.nonce.should.eq(0);
      storedPermission.grant.should.eq(permission.grant);
      storedPermission.isEffective.should.eq(true);

      // Verify nonce increased
      (await dataPermission.userNonce(user1.address)).should.eq(1);
    });

    it("should reject direct permission when user field doesn't match sender", async function () {
      const permission = {
        user: user2.address, // Different from msg.sender
        nonce: 0n,
        grant: "ipfs://wrong-user-grant",
      };

      // User1 tries to add permission for user2
      await expect(
        dataPermission.connect(user1).addPermission(permission),
      ).to.be.revertedWithCustomError(dataPermission, "InvalidSigner");
    });
  });

  describe("Permission Revocation", () => {
    beforeEach(async () => {
      await deploy();
    });

    it("should allow user to revoke their own permission", async function () {
      // First add a permission
      const permission = {
        user: user1.address,
        nonce: 0n,
        grant: "ipfs://revokable-grant",
      };

      await dataPermission.connect(user1).addPermission(permission);

      // Verify permission is effective
      (await dataPermission.isEffectivePermission(1)).should.eq(true);

      // Revoke the permission
      const tx = await dataPermission.connect(user1).revokePermission(1);

      // Verify event was emitted
      await expect(tx).to.emit(dataPermission, "PermissionRevoked").withArgs(1);

      // Verify permission is no longer effective
      (await dataPermission.isEffectivePermission(1)).should.eq(false);

      // Verify permission still exists but is marked ineffective
      const storedPermission = await dataPermission.permissions(1);
      storedPermission.user.should.eq(user1.address);
      storedPermission.isEffective.should.eq(false);
    });

    it("should reject revocation by non-owner", async function () {
      // User1 adds a permission
      const permission = {
        user: user1.address,
        nonce: 0n,
        grant: "ipfs://user1-grant",
      };

      await dataPermission.connect(user1).addPermission(permission);

      // User2 tries to revoke user1's permission
      await expect(
        dataPermission.connect(user2).revokePermission(1),
      ).to.be.revertedWithCustomError(dataPermission, "InvalidSigner");
    });

    it("should allow revocation with signature", async function () {
      // First add a permission
      const permission = {
        user: user1.address,
        nonce: 0n,
        grant: "ipfs://signature-revokable",
      };

      const addSig = await createPermissionSignature(permission, user1);
      await dataPermission
        .connect(sponsor)
        .addPermissionWithSignature(permission, addSig);

      // Create revocation signature using EIP-712
      const permissionId = 1;
      
      // Create EIP-712 domain and types for revocation
=======
    const createPermissionSignature = async (
      permission: {
        nonce: bigint;
        grant: string;
      },
      signer: HardhatEthersSigner,
    ) => {
      const domain = {
        name: "VanaDataWallet",
        version: "1",
        chainId: await ethers.provider.getNetwork().then((n) => n.chainId),
        verifyingContract: await dataPermission.getAddress(),
      };

      const types = {
        Permission: [
          { name: "nonce", type: "uint256" },
          { name: "grant", type: "string" },
        ],
      };

      const value = {
        nonce: permission.nonce,
        grant: permission.grant,
      };

      return await signer.signTypedData(domain, types, value);
    };

    const createTrustServerSignature = async (
      trustServerInput: {
        nonce: bigint;
        serverId: string;
        serverUrl: string;
      },
      signer: HardhatEthersSigner,
    ) => {
>>>>>>> 530fe63c
      const domain = {
        name: "VanaDataWallet",
        version: "1",
        chainId: await ethers.provider.getNetwork().then((n) => n.chainId),
        verifyingContract: await dataPermission.getAddress(),
      };

<<<<<<< HEAD
      // Types for RevokePermission - must match the REVOKE_PERMISSION_TYPEHASH in contract
      const types = {
        RevokePermission: [
          { name: "permissionId", type: "uint256" }
=======
      const types = {
        TrustServer: [
          { name: "nonce", type: "uint256" },
          { name: "serverId", type: "address" },
          { name: "serverUrl", type: "string" },
>>>>>>> 530fe63c
        ],
      };

      const value = {
<<<<<<< HEAD
        permissionId: permissionId,
      };

      // Sign using EIP-712
      const revokeSig = await user1.signTypedData(domain, types, value);

      // Sponsor can submit the revocation on behalf of user1
      const tx = await dataPermission
        .connect(sponsor)
        .revokePermissionWithSignature(permissionId, revokeSig);

      await expect(tx).to.emit(dataPermission, "PermissionRevoked").withArgs(1);

      // Verify permission is no longer effective
      (await dataPermission.isEffectivePermission(1)).should.eq(false);
    });

    it("should reject revocation with invalid signature", async function () {
      // First add a permission
      const permission = {
        user: user1.address,
        nonce: 0n,
        grant: "ipfs://revoke-invalid-sig",
      };

      await dataPermission.connect(user1).addPermission(permission);

      // Try to revoke with user2's signature (should fail)
      const permissionId = 1;
      
=======
        nonce: trustServerInput.nonce,
        serverId: trustServerInput.serverId,
        serverUrl: trustServerInput.serverUrl,
      };

      return await signer.signTypedData(domain, types, value);
    };

    const createUntrustServerSignature = async (
      untrustServerInput: {
        nonce: bigint;
        serverId: string;
      },
      signer: HardhatEthersSigner,
    ) => {
>>>>>>> 530fe63c
      const domain = {
        name: "VanaDataWallet",
        version: "1",
        chainId: await ethers.provider.getNetwork().then((n) => n.chainId),
        verifyingContract: await dataPermission.getAddress(),
      };

      const types = {
<<<<<<< HEAD
        RevokePermission: [
          { name: "permissionId", type: "uint256" }
=======
        UntrustServer: [
          { name: "nonce", type: "uint256" },
          { name: "serverId", type: "address" },
>>>>>>> 530fe63c
        ],
      };

      const value = {
<<<<<<< HEAD
        permissionId: permissionId,
      };

      // User2 signs instead of user1
      const wrongSig = await user2.signTypedData(domain, types, value);

      // Should fail because user2 is not the permission owner
      await expect(
        dataPermission
          .connect(sponsor)
          .revokePermissionWithSignature(permissionId, wrongSig),
      ).to.be.revertedWithCustomError(dataPermission, "InvalidSigner");
    });

    it("should handle multiple revocations", async function () {
      // Add multiple permissions
      const permissions = [
        { user: user1.address, nonce: 0n, grant: "ipfs://grant1" },
        { user: user1.address, nonce: 1n, grant: "ipfs://grant2" },
        { user: user1.address, nonce: 2n, grant: "ipfs://grant3" },
      ];

      for (const perm of permissions) {
        await dataPermission.connect(user1).addPermission(perm);
      }

      // Verify all are effective
      (await dataPermission.isEffectivePermission(1)).should.eq(true);
      (await dataPermission.isEffectivePermission(2)).should.eq(true);
      (await dataPermission.isEffectivePermission(3)).should.eq(true);

      // Revoke permission 2
      await dataPermission.connect(user1).revokePermission(2);

      // Verify only permission 2 is ineffective
      (await dataPermission.isEffectivePermission(1)).should.eq(true);
      (await dataPermission.isEffectivePermission(2)).should.eq(false);
      (await dataPermission.isEffectivePermission(3)).should.eq(true);
    });

    it("should not affect permission count when revoking", async function () {
      const permission = {
        user: user1.address,
        nonce: 0n,
        grant: "ipfs://count-test",
      };

      await dataPermission.connect(user1).addPermission(permission);
      (await dataPermission.permissionsCount()).should.eq(1);

      await dataPermission.connect(user1).revokePermission(1);
      
      // Permission count should remain the same
      (await dataPermission.permissionsCount()).should.eq(1);
      
      // User still has the permission in their list
      (await dataPermission.userPermissionIdsLength(user1.address)).should.eq(1);
    });
  });

  describe("InvalidSigner Error Cases", () => {
    beforeEach(async () => {
      await deploy();
    });

    it("should revert with InvalidSigner when signature doesn't match user field", async function () {
      const permission = {
        user: user1.address, // Says user1
        nonce: 0n,
        grant: "ipfs://mismatched-signer",
      };

      // But user2 signs it
      const signature = await createPermissionSignature(permission, user2);

      await expect(
        dataPermission
          .connect(sponsor)
          .addPermissionWithSignature(permission, signature),
      ).to.be.revertedWithCustomError(dataPermission, "InvalidSigner");
    });

    it("should handle invalid signature gracefully", async function () {
      const permission = {
        user: user1.address,
        nonce: 0n,
        grant: "ipfs://invalid-sig",
      };

      // Create invalid signature (random bytes)
      const invalidSignature = "0x" + "00".repeat(65);

      await expect(
        dataPermission
          .connect(sponsor)
          .addPermissionWithSignature(permission, invalidSignature),
      ).to.be.revertedWithCustomError(dataPermission, "ECDSAInvalidSignature");
    });
  });

  describe("Pausable Functionality", () => {
    beforeEach(async () => {
      await deploy();
    });

    it("should reject permission operations when paused", async function () {
      // Pause the contract
      await dataPermission.connect(maintainer).pause();
      (await dataPermission.paused()).should.eq(true);

      const permission = {
        user: user1.address,
        nonce: 0n,
        grant: "ipfs://paused-grant",
      };

      // Try to add permission while paused
      await expect(
        dataPermission.connect(user1).addPermission(permission),
      ).to.be.revertedWithCustomError(dataPermission, "EnforcedPause");

      // Try with signature
      const signature = await createPermissionSignature(permission, user1);
      await expect(
        dataPermission
          .connect(sponsor)
          .addPermissionWithSignature(permission, signature),
      ).to.be.revertedWithCustomError(dataPermission, "EnforcedPause");

      // Unpause
      await dataPermission.connect(maintainer).unpause();
      (await dataPermission.paused()).should.eq(false);

      // Now it should work
      await dataPermission.connect(user1).addPermission(permission).should.be
        .fulfilled;
    });

    it("should reject revocation when paused", async function () {
      // Add permission first
      const permission = {
        user: user1.address,
        nonce: 0n,
        grant: "ipfs://pausable-revoke",
      };
      await dataPermission.connect(user1).addPermission(permission);

      // Pause the contract
      await dataPermission.connect(maintainer).pause();

      // Try to revoke while paused
      await expect(
        dataPermission.connect(user1).revokePermission(1),
      ).to.be.revertedWithCustomError(dataPermission, "EnforcedPause");
    });
  });

  describe("Signature Extraction Optimization", () => {
    beforeEach(async () => {
      await deploy();
    });

    it("should correctly extract signer from signature", async function () {
      const permission = {
        user: user1.address,
        nonce: 0n,
        grant: "ipfs://sig-extraction-test",
      };

      const signature = await createPermissionSignature(permission, user1);

      // The signature should be valid for user1
      await dataPermission
        .connect(sponsor)
        .addPermissionWithSignature(permission, signature).should.be.fulfilled;

      // Verify the permission was added for the correct user
      const storedPermission = await dataPermission.permissions(1);
      storedPermission.user.should.eq(user1.address);
    });

    it("should handle signature from different signers correctly", async function () {
      // User1's permission but signed by user2 (should fail)
      const permission1 = {
        user: user1.address,
        nonce: 0n,
        grant: "ipfs://wrong-signer-test",
      };

      const wrongSignature = await createPermissionSignature(permission1, user2);

      await expect(
        dataPermission
          .connect(sponsor)
          .addPermissionWithSignature(permission1, wrongSignature),
      ).to.be.revertedWithCustomError(dataPermission, "InvalidSigner");

      // User2's permission signed by user2 (should succeed)
      const permission2 = {
        user: user2.address,
        nonce: 0n,
        grant: "ipfs://correct-signer-test",
      };

      const correctSignature = await createPermissionSignature(permission2, user2);

      await dataPermission
        .connect(sponsor)
        .addPermissionWithSignature(permission2, correctSignature).should.be
        .fulfilled;
    });
  });

  describe("Complex Scenarios", () => {
    beforeEach(async () => {
      await deploy();
    });

    it("should handle mixed direct and signature-based permissions", async function () {
      // User1 adds direct permission
      const directPermission = {
        user: user1.address,
        nonce: 0n,
        grant: "ipfs://direct-grant",
      };
      await dataPermission.connect(user1).addPermission(directPermission);

      // User1 adds signature-based permission
      const signedPermission = {
        user: user1.address,
        nonce: 1n,
        grant: "ipfs://signed-grant",
      };
      const signature = await createPermissionSignature(signedPermission, user1);
      await dataPermission
        .connect(sponsor)
        .addPermissionWithSignature(signedPermission, signature);

      // Verify both permissions exist
      (await dataPermission.permissionsCount()).should.eq(2);
      (await dataPermission.userNonce(user1.address)).should.eq(2);

      // Verify both are in user's permission list
      const userPermissions = await dataPermission.userPermissionIdsValues(
        user1.address
      );
      userPermissions.should.deep.eq([1n, 2n]);
    });

    it("should handle permission lifecycle: add, check, revoke, check again", async function () {
      const permission = {
        user: user1.address,
        nonce: 0n,
        grant: "ipfs://lifecycle-test",
      };

      // Add permission
      await dataPermission.connect(user1).addPermission(permission);
      const permissionId = 1;

      // Check it's effective
      (await dataPermission.isEffectivePermission(permissionId)).should.eq(true);

      // Check it's indexed properly
      (await dataPermission.permissionIdByGrant(permission.grant)).should.eq(
        permissionId
      );

      // Revoke it
      await dataPermission.connect(user1).revokePermission(permissionId);

      // Check it's no longer effective
      (await dataPermission.isEffectivePermission(permissionId)).should.eq(false);

      // But it's still indexed (grant hash doesn't get removed)
      (await dataPermission.permissionIdByGrant(permission.grant)).should.eq(
        permissionId
      );

      // Cannot reuse the same grant even after revocation
      const newPermission = {
        user: user1.address,
        nonce: 1n,
        grant: permission.grant, // Same grant
      };

      await expect(
        dataPermission.connect(user1).addPermission(newPermission),
      ).to.be.revertedWithCustomError(dataPermission, "GrantAlreadyUsed");
=======
        nonce: untrustServerInput.nonce,
        serverId: untrustServerInput.serverId,
      };

      return await signer.signTypedData(domain, types, value);
    };

    describe("Server Creation through Trust", () => {
      it("should create server when first trusted", async function () {
        const serverUrl = "https://server1.example.com";
        
        // Server should not exist initially
        const serverBefore = await dataPermission.servers(server1.address);
        serverBefore.url.should.eq("");
        
        // Trust server (this will create it)
        const tx = await dataPermission
          .connect(user1)
          .trustServer(server1.address, serverUrl);

        // Should emit both ServerAdded and ServerTrusted events
        await expect(tx)
          .to.emit(dataPermission, "ServerAdded")
          .withArgs(server1.address, serverUrl);
          
        await expect(tx)
          .to.emit(dataPermission, "ServerTrusted")
          .withArgs(user1.address, server1.address, serverUrl);

        // Verify server was created
        const serverAfter = await dataPermission.servers(server1.address);
        serverAfter.url.should.eq(serverUrl);
      });

      it("should reject trusting with empty URL", async function () {
        await expect(
          dataPermission.connect(user1).trustServer(server1.address, "")
        ).to.be.revertedWithCustomError(dataPermission, "EmptyUrl");
      });

      it("should reject changing server URL after creation", async function () {
        const serverUrl = "https://server1.example.com";
        
        // First user trusts with original URL (creates server)
        await dataPermission
          .connect(user1)
          .trustServer(server1.address, serverUrl);

        // Second user tries to trust with different URL
        await expect(
          dataPermission.connect(user2).trustServer(server1.address, "https://different.com")
        ).to.be.revertedWithCustomError(dataPermission, "ServerUrlMismatch");
      });

      it("should allow different servers to be created through trust", async function () {
        const serverUrl1 = "https://server1.example.com";
        const serverUrl2 = "https://server2.example.com";

        // User1 trusts server1 (creates it)
        await dataPermission
          .connect(user1)
          .trustServer(server1.address, serverUrl1);

        // User2 trusts server2 (creates it)
        await dataPermission
          .connect(user2)
          .trustServer(server2.address, serverUrl2);

        // Verify both servers exist
        const serverInfo1 = await dataPermission.servers(server1.address);
        const serverInfo2 = await dataPermission.servers(server2.address);
        
        serverInfo1.url.should.eq(serverUrl1);
        serverInfo2.url.should.eq(serverUrl2);
      });
    });

    describe("trustServer", () => {
      const serverUrl = "https://server.example.com";

      it("should trust a server successfully", async function () {
        const tx = await dataPermission
          .connect(user1)
          .trustServer(server1.address, serverUrl);

        await expect(tx)
          .to.emit(dataPermission, "ServerTrusted")
          .withArgs(user1.address, server1.address, serverUrl);

        // Verify server is in user's trusted list
        (await dataPermission.userServerIdsLength(user1.address)).should.eq(1);
        (await dataPermission.userServerIdsAt(user1.address, 0)).should.eq(
          server1.address
        );
      });

      it("should trust a new server and create it", async function () {
        const tx = await dataPermission
          .connect(user1)
          .trustServer(server2.address, "https://newserver.com");
          
        await expect(tx)
          .to.emit(dataPermission, "ServerAdded")
          .withArgs(server2.address, "https://newserver.com");
      });

      it("should reject trusting with wrong URL after server exists", async function () {
        // First create the server
        await dataPermission
          .connect(user1)
          .trustServer(server1.address, serverUrl);
          
        // Try to trust with different URL
        await expect(
          dataPermission.connect(user2).trustServer(server1.address, "https://wrong.com")
        ).to.be.revertedWithCustomError(dataPermission, "ServerUrlMismatch");
      });

      it("should reject trusting zero address", async function () {
        await expect(
          dataPermission.connect(user1).trustServer(ethers.ZeroAddress, serverUrl)
        ).to.be.revertedWithCustomError(dataPermission, "ZeroAddress");
      });

      it("should reject trusting with empty URL", async function () {
        await expect(
          dataPermission.connect(user1).trustServer(server1.address, "")
        ).to.be.revertedWithCustomError(dataPermission, "EmptyUrl");
      });

      it("should allow trusting multiple servers", async function () {
        const serverUrl2 = "https://server2.example.com";

        // Trust both servers (they will be created automatically)
        await dataPermission
          .connect(user1)
          .trustServer(server1.address, serverUrl);
        
        await dataPermission
          .connect(user1)
          .trustServer(server2.address, serverUrl2);

        // Verify both are trusted
        (await dataPermission.userServerIdsLength(user1.address)).should.eq(2);
        
        const trustedServers = await dataPermission.userServerIdsValues(user1.address);
        trustedServers.should.deep.eq([server1.address, server2.address]);
      });

      it("should allow trusting same server multiple times (idempotent)", async function () {
        await dataPermission
          .connect(user1)
          .trustServer(server1.address, serverUrl);
        
        // Trust again - should not fail
        await dataPermission
          .connect(user1)
          .trustServer(server1.address, serverUrl);

        // Should still have only one trusted server
        (await dataPermission.userServerIdsLength(user1.address)).should.eq(1);
      });
    });

    describe("trustServerWithSignature", () => {
      const serverUrl = "https://server.example.com";

      it("should trust server with valid signature", async function () {
        const trustServerInput = {
          nonce: 0n,
          serverId: server1.address,
          serverUrl: serverUrl,
        };

        const signature = await createTrustServerSignature(trustServerInput, user1);

        // User nonce should start at 0
        (await dataPermission.userNonce(user1.address)).should.eq(0);

        const tx = await dataPermission
          .connect(sponsor)
          .trustServerWithSignature(trustServerInput, signature);

        await expect(tx)
          .to.emit(dataPermission, "ServerTrusted")
          .withArgs(user1.address, server1.address, serverUrl);

        // Verify nonce was incremented
        (await dataPermission.userNonce(user1.address)).should.eq(1);

        // Verify server is trusted
        (await dataPermission.userServerIdsLength(user1.address)).should.eq(1);
      });

      it("should reject with incorrect nonce", async function () {
        const trustServerInput = {
          nonce: 1n, // Wrong nonce
          serverId: server1.address,
          serverUrl: serverUrl,
        };

        const signature = await createTrustServerSignature(trustServerInput, user1);

        await expect(
          dataPermission
            .connect(sponsor)
            .trustServerWithSignature(trustServerInput, signature)
        )
          .to.be.revertedWithCustomError(dataPermission, "InvalidNonce")
          .withArgs(0, 1);
      });

      it("should work when called by sponsor but signed by user", async function () {
        const trustServerInput = {
          nonce: 0n,
          serverId: server1.address,
          serverUrl: serverUrl,
        };

        const signature = await createTrustServerSignature(trustServerInput, user1);

        await dataPermission
          .connect(sponsor)
          .trustServerWithSignature(trustServerInput, signature);

        // Verify it's indexed by the signer (user1), not the caller (sponsor)
        (await dataPermission.userServerIdsLength(user1.address)).should.eq(1);
        (await dataPermission.userServerIdsLength(sponsor.address)).should.eq(0);
      });
    });

    describe("untrustServer", () => {
      const serverUrl = "https://server.example.com";
      
      beforeEach(async function () {
        // Trust server (this will create it)
        await dataPermission
          .connect(user1)
          .trustServer(server1.address, serverUrl);
      });

      it("should untrust a server successfully", async function () {
        // Verify server is trusted
        (await dataPermission.userServerIdsLength(user1.address)).should.eq(1);

        const tx = await dataPermission
          .connect(user1)
          .untrustServer(server1.address);

        await expect(tx)
          .to.emit(dataPermission, "ServerUntrusted")
          .withArgs(user1.address, server1.address);

        // Verify server is no longer trusted
        (await dataPermission.userServerIdsLength(user1.address)).should.eq(0);
      });

      it("should reject untrusting non-trusted server", async function () {
        await expect(
          dataPermission.connect(user1).untrustServer(server2.address)
        ).to.be.revertedWithCustomError(dataPermission, "ServerNotTrusted");
      });

      it("should reject untrusting zero address", async function () {
        await expect(
          dataPermission.connect(user1).untrustServer(ethers.ZeroAddress)
        ).to.be.revertedWithCustomError(dataPermission, "ZeroAddress");
      });

      it("should not affect other users' trust", async function () {
        // User2 also trusts the server
        await dataPermission
          .connect(user2)
          .trustServer(server1.address, serverUrl);

        // User1 untrusts
        await dataPermission
          .connect(user1)
          .untrustServer(server1.address);

        // User1 should have no trusted servers
        (await dataPermission.userServerIdsLength(user1.address)).should.eq(0);
        
        // User2 should still trust the server
        (await dataPermission.userServerIdsLength(user2.address)).should.eq(1);
      });
    });

    describe("untrustServerWithSignature", () => {
      const serverUrl = "https://server.example.com";
      
      beforeEach(async function () {
        // Trust server (this will create it)
        await dataPermission
          .connect(user1)
          .trustServer(server1.address, serverUrl);
      });

      it("should untrust server with valid signature", async function () {
        // Note: nonce should still be 0 since trustServer doesn't increment nonce
        const untrustServerInput = {
          nonce: 0n,
          serverId: server1.address,
        };

        const signature = await createUntrustServerSignature(untrustServerInput, user1);

        const tx = await dataPermission
          .connect(sponsor)
          .untrustServerWithSignature(untrustServerInput, signature);

        await expect(tx)
          .to.emit(dataPermission, "ServerUntrusted")
          .withArgs(user1.address, server1.address);

        // Verify nonce was incremented
        (await dataPermission.userNonce(user1.address)).should.eq(1);

        // Verify server is no longer trusted
        (await dataPermission.userServerIdsLength(user1.address)).should.eq(0);
      });

      it("should reject with incorrect nonce", async function () {
        const untrustServerInput = {
          nonce: 1n, // Wrong nonce
          serverId: server1.address,
        };

        const signature = await createUntrustServerSignature(untrustServerInput, user1);

        await expect(
          dataPermission
            .connect(sponsor)
            .untrustServerWithSignature(untrustServerInput, signature)
        )
          .to.be.revertedWithCustomError(dataPermission, "InvalidNonce")
          .withArgs(0, 1);
      });
    });

    describe("View Functions", () => {
      beforeEach(async function () {
        // Setup: Create 3 servers by having different users trust them
        const servers = [
          { serverId: server1.address, url: "https://server1.com" },
          { serverId: server2.address, url: "https://server2.com" },
          { serverId: maintainer.address, url: "https://server3.com" },
        ];

        // User1 trusts first two servers (this creates them)
        await dataPermission
          .connect(user1)
          .trustServer(servers[0].serverId, servers[0].url);
        
        await dataPermission
          .connect(user1)
          .trustServer(servers[1].serverId, servers[1].url);
          
        // User2 trusts the third server (this creates it)
        await dataPermission
          .connect(user2)
          .trustServer(servers[2].serverId, servers[2].url);
      });

      it("should return correct userServerIdsLength", async function () {
        (await dataPermission.userServerIdsLength(user1.address)).should.eq(2);
        (await dataPermission.userServerIdsLength(user2.address)).should.eq(1);
      });

      it("should return correct userServerIdsAt", async function () {
        (await dataPermission.userServerIdsAt(user1.address, 0)).should.eq(
          server1.address
        );
        (await dataPermission.userServerIdsAt(user1.address, 1)).should.eq(
          server2.address
        );
      });

      it("should revert on out of bounds userServerIdsAt", async function () {
        await expect(
          dataPermission.userServerIdsAt(user1.address, 2)
        ).to.be.reverted;
      });

      it("should return correct userServerIdsValues", async function () {
        const serverIds = await dataPermission.userServerIdsValues(user1.address);
        serverIds.should.deep.eq([server1.address, server2.address]);

        const user2ServerIds = await dataPermission.userServerIdsValues(user2.address);
        user2ServerIds.should.deep.eq([maintainer.address]);
        
        // Test a user with no trusted servers
        const emptyServerIds = await dataPermission.userServerIdsValues(user3.address);
        emptyServerIds.should.deep.eq([]);
      });

      it("should return correct server info", async function () {
        const serverInfo1 = await dataPermission.servers(server1.address);
        serverInfo1.url.should.eq("https://server1.com");

        const serverInfo2 = await dataPermission.servers(server2.address);
        serverInfo2.url.should.eq("https://server2.com");

        // Non-existent server should return empty
        const nonExistent = await dataPermission.servers(user3.address);
        nonExistent.url.should.eq("");
      });
    });

    describe("Replay Attack Prevention", () => {
      const serverUrl = "https://server.example.com";

      it("should prevent replay of trustServerWithSignature", async function () {
        const trustServerInput = {
          nonce: 0n,
          serverId: server1.address,
          serverUrl: serverUrl,
        };

        const signature = await createTrustServerSignature(trustServerInput, user1);

        // First call should succeed
        await dataPermission
          .connect(sponsor)
          .trustServerWithSignature(trustServerInput, signature);

        // Verify nonce was incremented
        (await dataPermission.userNonce(user1.address)).should.eq(1);

        // Replay attempt with same signature should fail due to wrong nonce
        await expect(
          dataPermission
            .connect(sponsor)
            .trustServerWithSignature(trustServerInput, signature)
        )
          .to.be.revertedWithCustomError(dataPermission, "InvalidNonce")
          .withArgs(1, 0); // expects nonce 1, but signature has nonce 0
      });

      it("should prevent replay of untrustServerWithSignature", async function () {
        // First trust the server
        await dataPermission
          .connect(user1)
          .trustServer(server1.address, serverUrl);

        const untrustServerInput = {
          nonce: 0n,
          serverId: server1.address,
        };

        const signature = await createUntrustServerSignature(untrustServerInput, user1);

        // First call should succeed
        await dataPermission
          .connect(sponsor)
          .untrustServerWithSignature(untrustServerInput, signature);

        // Verify nonce was incremented
        (await dataPermission.userNonce(user1.address)).should.eq(1);

        // Replay attempt should fail due to wrong nonce
        await expect(
          dataPermission
            .connect(sponsor)
            .untrustServerWithSignature(untrustServerInput, signature)
        )
          .to.be.revertedWithCustomError(dataPermission, "InvalidNonce")
          .withArgs(1, 0);
      });

      it("should prevent cross-user replay attacks", async function () {
        // User1 creates a trust signature
        const trustServerInput = {
          nonce: 0n,
          serverId: server1.address,
          serverUrl: serverUrl,
        };

        const user1Signature = await createTrustServerSignature(trustServerInput, user1);

        // User1 trusts the server
        await dataPermission
          .connect(sponsor)
          .trustServerWithSignature(trustServerInput, user1Signature);

        // User2 tries to replay User1's signature
        // This should fail because the signature verification will extract user1's address
        // but user2's nonce is still 0, so it will try to trust on behalf of user1
        // which will fail due to nonce mismatch (user1's nonce is now 1)
        await expect(
          dataPermission
            .connect(sponsor)
            .trustServerWithSignature(trustServerInput, user1Signature)
        )
          .to.be.revertedWithCustomError(dataPermission, "InvalidNonce")
          .withArgs(1, 0);

        // Even if we try with user2 signing with the same parameters
        // it's a different signature and will work for user2
        const user2Signature = await createTrustServerSignature(trustServerInput, user2);
        
        await dataPermission
          .connect(sponsor)
          .trustServerWithSignature(trustServerInput, user2Signature);

        // Verify each user has their own trust relationship
        (await dataPermission.userServerIdsLength(user1.address)).should.eq(1);
        (await dataPermission.userServerIdsLength(user2.address)).should.eq(1);
      });

      it("should prevent replay attacks across different operations", async function () {
        // Create signatures for both trust and untrust with same nonce
        const nonce = 0n;
        
        const trustInput = {
          nonce: nonce,
          serverId: server1.address,
          serverUrl: serverUrl,
        };

        const untrustInput = {
          nonce: nonce,
          serverId: server1.address,
        };

        const trustSignature = await createTrustServerSignature(trustInput, user1);
        const untrustSignature = await createUntrustServerSignature(untrustInput, user1);

        // Execute trust operation
        await dataPermission
          .connect(sponsor)
          .trustServerWithSignature(trustInput, trustSignature);

        // Nonce is now 1, so untrust with nonce 0 should fail
        await expect(
          dataPermission
            .connect(sponsor)
            .untrustServerWithSignature(untrustInput, untrustSignature)
        )
          .to.be.revertedWithCustomError(dataPermission, "InvalidNonce")
          .withArgs(1, 0);

        // Create new untrust signature with correct nonce
        const newUntrustInput = {
          nonce: 1n,
          serverId: server1.address,
        };

        const newUntrustSignature = await createUntrustServerSignature(newUntrustInput, user1);

        // This should succeed
        await dataPermission
          .connect(sponsor)
          .untrustServerWithSignature(newUntrustInput, newUntrustSignature);
      });

      it("should prevent replay of permission signatures in server context", async function () {
        // Add a permission
        const permission = {
          nonce: 0n,
          grant: "ipfs://grant1",
        };

        const permSignature = await createPermissionSignature(permission, user1);

        await dataPermission
          .connect(sponsor)
          .addPermission(permission, permSignature);

        // Nonce is now 1
        (await dataPermission.userNonce(user1.address)).should.eq(1);

        // Try to replay the permission - should fail
        await expect(
          dataPermission
            .connect(sponsor)
            .addPermission(permission, permSignature)
        )
          .to.be.revertedWithCustomError(dataPermission, "GrantAlreadyUsed");

        // Now try server operations - they should use the updated nonce
        const trustServerInput = {
          nonce: 1n, // Must use nonce 1
          serverId: server1.address,
          serverUrl: serverUrl,
        };

        const trustSignature = await createTrustServerSignature(trustServerInput, user1);

        await dataPermission
          .connect(sponsor)
          .trustServerWithSignature(trustServerInput, trustSignature);

        // Verify nonce incremented again
        (await dataPermission.userNonce(user1.address)).should.eq(2);
      });

      it("should maintain separate nonces per user preventing cross-contamination", async function () {
        // Both users start with nonce 0
        (await dataPermission.userNonce(user1.address)).should.eq(0);
        (await dataPermission.userNonce(user2.address)).should.eq(0);

        // User1 performs operation
        const user1Input = {
          nonce: 0n,
          serverId: server1.address,
          serverUrl: serverUrl,
        };

        const user1Signature = await createTrustServerSignature(user1Input, user1);

        await dataPermission
          .connect(sponsor)
          .trustServerWithSignature(user1Input, user1Signature);

        // User1's nonce incremented, user2's unchanged
        (await dataPermission.userNonce(user1.address)).should.eq(1);
        (await dataPermission.userNonce(user2.address)).should.eq(0);

        // User2 can still use nonce 0
        const user2Input = {
          nonce: 0n,
          serverId: server1.address,
          serverUrl: serverUrl,
        };

        const user2Signature = await createTrustServerSignature(user2Input, user2);

        await dataPermission
          .connect(sponsor)
          .trustServerWithSignature(user2Input, user2Signature);

        // Both users now have nonce 1
        (await dataPermission.userNonce(user1.address)).should.eq(1);
        (await dataPermission.userNonce(user2.address)).should.eq(1);
      });
    });

    describe("Integration Tests", () => {
      it("should handle full server lifecycle", async function () {
        const serverUrl = "https://lifecycle.example.com";
        
        // 1. First user trusts the server (this creates it)
        const tx = await dataPermission
          .connect(user1)
          .trustServer(server1.address, serverUrl);
          
        // Should emit ServerAdded when first trusted
        await expect(tx)
          .to.emit(dataPermission, "ServerAdded")
          .withArgs(server1.address, serverUrl);

        // 2. Second user trusts the same server
        await dataPermission
          .connect(user2)
          .trustServer(server1.address, serverUrl);

        // Verify both users trust the server
        (await dataPermission.userServerIdsLength(user1.address)).should.eq(1);
        (await dataPermission.userServerIdsLength(user2.address)).should.eq(1);

        // 3. User1 untrusts the server
        await dataPermission
          .connect(user1)
          .untrustServer(server1.address);

        // Verify user1 no longer trusts, but user2 still does
        (await dataPermission.userServerIdsLength(user1.address)).should.eq(0);
        (await dataPermission.userServerIdsLength(user2.address)).should.eq(1);

        // 4. Server info should still be available
        const server = await dataPermission.servers(server1.address);
        server.url.should.eq(serverUrl);
      });

      it("should handle permissions and servers together", async function () {
        // Add a permission for user1
        const permission = {
          nonce: 0n,
          grant: "ipfs://grant1",
        };
        const permSignature = await createPermissionSignature(permission, user1);
        await dataPermission
          .connect(sponsor)
          .addPermission(permission, permSignature);

        // Trust a server (this will create it)
        const serverUrl = "https://integrated.example.com";
        await dataPermission
          .connect(user1)
          .trustServer(server1.address, serverUrl);

        // Verify user has both permissions and trusted servers
        (await dataPermission.userPermissionIdsLength(user1.address)).should.eq(1);
        (await dataPermission.userServerIdsLength(user1.address)).should.eq(1);
        
        // Nonce should have been incremented by permission (not by direct trust)
        (await dataPermission.userNonce(user1.address)).should.eq(1);
      });
>>>>>>> 530fe63c
    });
  });
});<|MERGE_RESOLUTION|>--- conflicted
+++ resolved
@@ -755,127 +755,11 @@
     });
   });
 
-<<<<<<< HEAD
-  describe("Direct Permission Addition", () => {
-=======
   describe("Server Functions", () => {
->>>>>>> 530fe63c
     beforeEach(async () => {
       await deploy();
     });
 
-<<<<<<< HEAD
-    it("should allow user to add permission directly without signature", async function () {
-      const permission = {
-        user: user1.address,
-        nonce: 0n,
-        grant: "ipfs://direct-grant1",
-      };
-
-      // User1 calls addPermission directly (no signature needed)
-      const tx = await dataPermission
-        .connect(user1)
-        .addPermission(permission);
-
-      // Verify event was emitted
-      await expect(tx).to.emit(dataPermission, "PermissionAdded").withArgs(
-        1, // permissionId
-        user1.address, // user
-        permission.grant,
-      );
-
-      // Verify permission was stored
-      const storedPermission = await dataPermission.permissions(1);
-      storedPermission.user.should.eq(user1.address);
-      storedPermission.nonce.should.eq(0);
-      storedPermission.grant.should.eq(permission.grant);
-      storedPermission.isEffective.should.eq(true);
-
-      // Verify nonce increased
-      (await dataPermission.userNonce(user1.address)).should.eq(1);
-    });
-
-    it("should reject direct permission when user field doesn't match sender", async function () {
-      const permission = {
-        user: user2.address, // Different from msg.sender
-        nonce: 0n,
-        grant: "ipfs://wrong-user-grant",
-      };
-
-      // User1 tries to add permission for user2
-      await expect(
-        dataPermission.connect(user1).addPermission(permission),
-      ).to.be.revertedWithCustomError(dataPermission, "InvalidSigner");
-    });
-  });
-
-  describe("Permission Revocation", () => {
-    beforeEach(async () => {
-      await deploy();
-    });
-
-    it("should allow user to revoke their own permission", async function () {
-      // First add a permission
-      const permission = {
-        user: user1.address,
-        nonce: 0n,
-        grant: "ipfs://revokable-grant",
-      };
-
-      await dataPermission.connect(user1).addPermission(permission);
-
-      // Verify permission is effective
-      (await dataPermission.isEffectivePermission(1)).should.eq(true);
-
-      // Revoke the permission
-      const tx = await dataPermission.connect(user1).revokePermission(1);
-
-      // Verify event was emitted
-      await expect(tx).to.emit(dataPermission, "PermissionRevoked").withArgs(1);
-
-      // Verify permission is no longer effective
-      (await dataPermission.isEffectivePermission(1)).should.eq(false);
-
-      // Verify permission still exists but is marked ineffective
-      const storedPermission = await dataPermission.permissions(1);
-      storedPermission.user.should.eq(user1.address);
-      storedPermission.isEffective.should.eq(false);
-    });
-
-    it("should reject revocation by non-owner", async function () {
-      // User1 adds a permission
-      const permission = {
-        user: user1.address,
-        nonce: 0n,
-        grant: "ipfs://user1-grant",
-      };
-
-      await dataPermission.connect(user1).addPermission(permission);
-
-      // User2 tries to revoke user1's permission
-      await expect(
-        dataPermission.connect(user2).revokePermission(1),
-      ).to.be.revertedWithCustomError(dataPermission, "InvalidSigner");
-    });
-
-    it("should allow revocation with signature", async function () {
-      // First add a permission
-      const permission = {
-        user: user1.address,
-        nonce: 0n,
-        grant: "ipfs://signature-revokable",
-      };
-
-      const addSig = await createPermissionSignature(permission, user1);
-      await dataPermission
-        .connect(sponsor)
-        .addPermissionWithSignature(permission, addSig);
-
-      // Create revocation signature using EIP-712
-      const permissionId = 1;
-      
-      // Create EIP-712 domain and types for revocation
-=======
     const createPermissionSignature = async (
       permission: {
         nonce: bigint;
@@ -913,7 +797,6 @@
       },
       signer: HardhatEthersSigner,
     ) => {
->>>>>>> 530fe63c
       const domain = {
         name: "VanaDataWallet",
         version: "1",
@@ -921,54 +804,15 @@
         verifyingContract: await dataPermission.getAddress(),
       };
 
-<<<<<<< HEAD
-      // Types for RevokePermission - must match the REVOKE_PERMISSION_TYPEHASH in contract
-      const types = {
-        RevokePermission: [
-          { name: "permissionId", type: "uint256" }
-=======
       const types = {
         TrustServer: [
           { name: "nonce", type: "uint256" },
           { name: "serverId", type: "address" },
           { name: "serverUrl", type: "string" },
->>>>>>> 530fe63c
         ],
       };
 
       const value = {
-<<<<<<< HEAD
-        permissionId: permissionId,
-      };
-
-      // Sign using EIP-712
-      const revokeSig = await user1.signTypedData(domain, types, value);
-
-      // Sponsor can submit the revocation on behalf of user1
-      const tx = await dataPermission
-        .connect(sponsor)
-        .revokePermissionWithSignature(permissionId, revokeSig);
-
-      await expect(tx).to.emit(dataPermission, "PermissionRevoked").withArgs(1);
-
-      // Verify permission is no longer effective
-      (await dataPermission.isEffectivePermission(1)).should.eq(false);
-    });
-
-    it("should reject revocation with invalid signature", async function () {
-      // First add a permission
-      const permission = {
-        user: user1.address,
-        nonce: 0n,
-        grant: "ipfs://revoke-invalid-sig",
-      };
-
-      await dataPermission.connect(user1).addPermission(permission);
-
-      // Try to revoke with user2's signature (should fail)
-      const permissionId = 1;
-      
-=======
         nonce: trustServerInput.nonce,
         serverId: trustServerInput.serverId,
         serverUrl: trustServerInput.serverUrl,
@@ -984,7 +828,6 @@
       },
       signer: HardhatEthersSigner,
     ) => {
->>>>>>> 530fe63c
       const domain = {
         name: "VanaDataWallet",
         version: "1",
@@ -993,309 +836,13 @@
       };
 
       const types = {
-<<<<<<< HEAD
-        RevokePermission: [
-          { name: "permissionId", type: "uint256" }
-=======
         UntrustServer: [
           { name: "nonce", type: "uint256" },
           { name: "serverId", type: "address" },
->>>>>>> 530fe63c
         ],
       };
 
       const value = {
-<<<<<<< HEAD
-        permissionId: permissionId,
-      };
-
-      // User2 signs instead of user1
-      const wrongSig = await user2.signTypedData(domain, types, value);
-
-      // Should fail because user2 is not the permission owner
-      await expect(
-        dataPermission
-          .connect(sponsor)
-          .revokePermissionWithSignature(permissionId, wrongSig),
-      ).to.be.revertedWithCustomError(dataPermission, "InvalidSigner");
-    });
-
-    it("should handle multiple revocations", async function () {
-      // Add multiple permissions
-      const permissions = [
-        { user: user1.address, nonce: 0n, grant: "ipfs://grant1" },
-        { user: user1.address, nonce: 1n, grant: "ipfs://grant2" },
-        { user: user1.address, nonce: 2n, grant: "ipfs://grant3" },
-      ];
-
-      for (const perm of permissions) {
-        await dataPermission.connect(user1).addPermission(perm);
-      }
-
-      // Verify all are effective
-      (await dataPermission.isEffectivePermission(1)).should.eq(true);
-      (await dataPermission.isEffectivePermission(2)).should.eq(true);
-      (await dataPermission.isEffectivePermission(3)).should.eq(true);
-
-      // Revoke permission 2
-      await dataPermission.connect(user1).revokePermission(2);
-
-      // Verify only permission 2 is ineffective
-      (await dataPermission.isEffectivePermission(1)).should.eq(true);
-      (await dataPermission.isEffectivePermission(2)).should.eq(false);
-      (await dataPermission.isEffectivePermission(3)).should.eq(true);
-    });
-
-    it("should not affect permission count when revoking", async function () {
-      const permission = {
-        user: user1.address,
-        nonce: 0n,
-        grant: "ipfs://count-test",
-      };
-
-      await dataPermission.connect(user1).addPermission(permission);
-      (await dataPermission.permissionsCount()).should.eq(1);
-
-      await dataPermission.connect(user1).revokePermission(1);
-      
-      // Permission count should remain the same
-      (await dataPermission.permissionsCount()).should.eq(1);
-      
-      // User still has the permission in their list
-      (await dataPermission.userPermissionIdsLength(user1.address)).should.eq(1);
-    });
-  });
-
-  describe("InvalidSigner Error Cases", () => {
-    beforeEach(async () => {
-      await deploy();
-    });
-
-    it("should revert with InvalidSigner when signature doesn't match user field", async function () {
-      const permission = {
-        user: user1.address, // Says user1
-        nonce: 0n,
-        grant: "ipfs://mismatched-signer",
-      };
-
-      // But user2 signs it
-      const signature = await createPermissionSignature(permission, user2);
-
-      await expect(
-        dataPermission
-          .connect(sponsor)
-          .addPermissionWithSignature(permission, signature),
-      ).to.be.revertedWithCustomError(dataPermission, "InvalidSigner");
-    });
-
-    it("should handle invalid signature gracefully", async function () {
-      const permission = {
-        user: user1.address,
-        nonce: 0n,
-        grant: "ipfs://invalid-sig",
-      };
-
-      // Create invalid signature (random bytes)
-      const invalidSignature = "0x" + "00".repeat(65);
-
-      await expect(
-        dataPermission
-          .connect(sponsor)
-          .addPermissionWithSignature(permission, invalidSignature),
-      ).to.be.revertedWithCustomError(dataPermission, "ECDSAInvalidSignature");
-    });
-  });
-
-  describe("Pausable Functionality", () => {
-    beforeEach(async () => {
-      await deploy();
-    });
-
-    it("should reject permission operations when paused", async function () {
-      // Pause the contract
-      await dataPermission.connect(maintainer).pause();
-      (await dataPermission.paused()).should.eq(true);
-
-      const permission = {
-        user: user1.address,
-        nonce: 0n,
-        grant: "ipfs://paused-grant",
-      };
-
-      // Try to add permission while paused
-      await expect(
-        dataPermission.connect(user1).addPermission(permission),
-      ).to.be.revertedWithCustomError(dataPermission, "EnforcedPause");
-
-      // Try with signature
-      const signature = await createPermissionSignature(permission, user1);
-      await expect(
-        dataPermission
-          .connect(sponsor)
-          .addPermissionWithSignature(permission, signature),
-      ).to.be.revertedWithCustomError(dataPermission, "EnforcedPause");
-
-      // Unpause
-      await dataPermission.connect(maintainer).unpause();
-      (await dataPermission.paused()).should.eq(false);
-
-      // Now it should work
-      await dataPermission.connect(user1).addPermission(permission).should.be
-        .fulfilled;
-    });
-
-    it("should reject revocation when paused", async function () {
-      // Add permission first
-      const permission = {
-        user: user1.address,
-        nonce: 0n,
-        grant: "ipfs://pausable-revoke",
-      };
-      await dataPermission.connect(user1).addPermission(permission);
-
-      // Pause the contract
-      await dataPermission.connect(maintainer).pause();
-
-      // Try to revoke while paused
-      await expect(
-        dataPermission.connect(user1).revokePermission(1),
-      ).to.be.revertedWithCustomError(dataPermission, "EnforcedPause");
-    });
-  });
-
-  describe("Signature Extraction Optimization", () => {
-    beforeEach(async () => {
-      await deploy();
-    });
-
-    it("should correctly extract signer from signature", async function () {
-      const permission = {
-        user: user1.address,
-        nonce: 0n,
-        grant: "ipfs://sig-extraction-test",
-      };
-
-      const signature = await createPermissionSignature(permission, user1);
-
-      // The signature should be valid for user1
-      await dataPermission
-        .connect(sponsor)
-        .addPermissionWithSignature(permission, signature).should.be.fulfilled;
-
-      // Verify the permission was added for the correct user
-      const storedPermission = await dataPermission.permissions(1);
-      storedPermission.user.should.eq(user1.address);
-    });
-
-    it("should handle signature from different signers correctly", async function () {
-      // User1's permission but signed by user2 (should fail)
-      const permission1 = {
-        user: user1.address,
-        nonce: 0n,
-        grant: "ipfs://wrong-signer-test",
-      };
-
-      const wrongSignature = await createPermissionSignature(permission1, user2);
-
-      await expect(
-        dataPermission
-          .connect(sponsor)
-          .addPermissionWithSignature(permission1, wrongSignature),
-      ).to.be.revertedWithCustomError(dataPermission, "InvalidSigner");
-
-      // User2's permission signed by user2 (should succeed)
-      const permission2 = {
-        user: user2.address,
-        nonce: 0n,
-        grant: "ipfs://correct-signer-test",
-      };
-
-      const correctSignature = await createPermissionSignature(permission2, user2);
-
-      await dataPermission
-        .connect(sponsor)
-        .addPermissionWithSignature(permission2, correctSignature).should.be
-        .fulfilled;
-    });
-  });
-
-  describe("Complex Scenarios", () => {
-    beforeEach(async () => {
-      await deploy();
-    });
-
-    it("should handle mixed direct and signature-based permissions", async function () {
-      // User1 adds direct permission
-      const directPermission = {
-        user: user1.address,
-        nonce: 0n,
-        grant: "ipfs://direct-grant",
-      };
-      await dataPermission.connect(user1).addPermission(directPermission);
-
-      // User1 adds signature-based permission
-      const signedPermission = {
-        user: user1.address,
-        nonce: 1n,
-        grant: "ipfs://signed-grant",
-      };
-      const signature = await createPermissionSignature(signedPermission, user1);
-      await dataPermission
-        .connect(sponsor)
-        .addPermissionWithSignature(signedPermission, signature);
-
-      // Verify both permissions exist
-      (await dataPermission.permissionsCount()).should.eq(2);
-      (await dataPermission.userNonce(user1.address)).should.eq(2);
-
-      // Verify both are in user's permission list
-      const userPermissions = await dataPermission.userPermissionIdsValues(
-        user1.address
-      );
-      userPermissions.should.deep.eq([1n, 2n]);
-    });
-
-    it("should handle permission lifecycle: add, check, revoke, check again", async function () {
-      const permission = {
-        user: user1.address,
-        nonce: 0n,
-        grant: "ipfs://lifecycle-test",
-      };
-
-      // Add permission
-      await dataPermission.connect(user1).addPermission(permission);
-      const permissionId = 1;
-
-      // Check it's effective
-      (await dataPermission.isEffectivePermission(permissionId)).should.eq(true);
-
-      // Check it's indexed properly
-      (await dataPermission.permissionIdByGrant(permission.grant)).should.eq(
-        permissionId
-      );
-
-      // Revoke it
-      await dataPermission.connect(user1).revokePermission(permissionId);
-
-      // Check it's no longer effective
-      (await dataPermission.isEffectivePermission(permissionId)).should.eq(false);
-
-      // But it's still indexed (grant hash doesn't get removed)
-      (await dataPermission.permissionIdByGrant(permission.grant)).should.eq(
-        permissionId
-      );
-
-      // Cannot reuse the same grant even after revocation
-      const newPermission = {
-        user: user1.address,
-        nonce: 1n,
-        grant: permission.grant, // Same grant
-      };
-
-      await expect(
-        dataPermission.connect(user1).addPermission(newPermission),
-      ).to.be.revertedWithCustomError(dataPermission, "GrantAlreadyUsed");
-=======
         nonce: untrustServerInput.nonce,
         serverId: untrustServerInput.serverId,
       };
@@ -1995,7 +1542,6 @@
         // Nonce should have been incremented by permission (not by direct trust)
         (await dataPermission.userNonce(user1.address)).should.eq(1);
       });
->>>>>>> 530fe63c
     });
   });
 });