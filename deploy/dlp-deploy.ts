--- conflicted
+++ resolved
@@ -18,25 +18,17 @@
   const trustedForwarderAddress =
     process.env.TRUSTED_FORWARDER_ADDRESS || deployer.address;
 
-<<<<<<< HEAD
   const beneficiaryAddress =
     process.env.VESTING_BENEFICIARY || ownerAddress;
 
   const tokenName = process.env.DLP_TOKEN_NAME || "Custom Data Autonomy Token";
   const tokenSymbol = process.env.DLP_TOKEN_SYMBOL || "CUSTOMDAT";
-  const tokenSalt = process.env.DLP_TOKEN_SALT || "customDataAutonomyToken";
+  // Generate a random salt for the token if not provided in the environment variables
+  const tokenSalt =
+    process.env.DLP_TOKEN_SALT ||
+    `DLP_TOKEN_SALT_${Math.floor(Math.random() * 1000000).toString()}`;
   const tokenCap = process.env.DLP_TOKEN_CAP || parseEther(1_000_000_000);
   const datType = process.env.DAT_TYPE || 0;
-=======
-  const tokenName = process.env.DLP_TOKEN_NAME ?? "Custom Data Autonomy Token";
-  const tokenSymbol = process.env.DLP_TOKEN_SYMBOL ?? "CUSTOMDAT";
-  // Generate a random salt for the token if not provided in the environment variables
-  const tokenSalt =
-    process.env.DLP_TOKEN_SALT ??
-    `DLP_TOKEN_SALT_${Math.floor(Math.random() * 1000000).toString()}`;
-  const tokenCap = process.env.DLP_TOKEN_CAP ?? parseEther(1_000_000_000);
-  const datType = process.env.DAT_TYPE ?? 0;
->>>>>>> aba87c74
 
   const teePoolContractAddress = process.env.TEE_POOL_CONTRACT_ADDRESS || "";
   const dataRegistryContractAddress =
